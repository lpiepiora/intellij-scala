--- conflicted
+++ resolved
@@ -659,13 +659,10 @@
 
   def testSCL8282(): Unit = doTest()
 
-<<<<<<< HEAD
-=======
   def testSCL8317(): Unit = doTest()
 
   def testSCL8359(): Unit = doTest()
 
->>>>>>> c754b77a
   def testSOE() {doTest()}
 
   def testSOE2() {doTest()}
