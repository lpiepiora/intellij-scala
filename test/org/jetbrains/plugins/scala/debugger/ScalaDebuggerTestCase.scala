package org.jetbrains.plugins.scala
package debugger

<<<<<<< HEAD
import com.intellij.testFramework.{PlatformTestCase, UsefulTestCase}
import com.intellij.execution.runners.{ExecutionEnvironmentBuilder, ProgramRunner}
import com.intellij.debugger.ui.DebuggerPanelsManager
import com.intellij.openapi.vfs.LocalFileSystem
import com.intellij.openapi.fileEditor.FileDocumentManager
import com.intellij.util.concurrency.Semaphore
=======
import java.util.concurrent.atomic.AtomicReference

import com.intellij.debugger.DebuggerManagerEx
import com.intellij.debugger.engine.evaluation._
import com.intellij.debugger.engine.evaluation.expression.EvaluatorBuilder
>>>>>>> bcbcc76a
import com.intellij.debugger.engine.events.DebuggerContextCommandImpl
import com.intellij.debugger.engine.{ContextUtil, DebugProcessImpl, DebuggerUtils, SuspendContextImpl}
import com.intellij.debugger.impl._
import com.intellij.execution.Executor
import com.intellij.execution.application.{ApplicationConfiguration, ApplicationConfigurationType}
import com.intellij.execution.configurations.RunnerSettings
import com.intellij.execution.executors.DefaultDebugExecutor
import com.intellij.execution.process.{ProcessAdapter, ProcessEvent, ProcessHandler, ProcessListener}
import com.intellij.execution.runners.{ExecutionEnvironmentBuilder, ProgramRunner}
import com.intellij.execution.ui.RunContentDescriptor
import com.intellij.openapi.Disposable
import com.intellij.openapi.fileEditor.FileDocumentManager
import com.intellij.openapi.module.Module
import com.intellij.openapi.util.Key
import com.intellij.psi.PsiCodeFragment
import com.intellij.psi.search.GlobalSearchScope
import com.intellij.testFramework.UsefulTestCase
import com.intellij.util.concurrency.Semaphore
import com.sun.jdi.VoidValue
import junit.framework.Assert
import org.jetbrains.plugins.scala.debugger.evaluation.ScalaCodeFragmentFactory
import org.jetbrains.plugins.scala.extensions._

import scala.collection.mutable

/**
 * User: Alefas
 * Date: 13.10.11
 */

abstract class ScalaDebuggerTestCase extends ScalaDebuggerTestBase {

  private val breakpoints: mutable.Set[(String, Int)] = mutable.Set.empty

<<<<<<< HEAD
  override def setUp() {
    needMake = !testDataProjectIsValid()

    UsefulTestCase.edt(new Runnable {
      def run() {
        ScalaDebuggerTestCase.super.setUp()
        inWriteAction {
          addScalaSdk()
        }
      }
    })
  }

  override def setUpModule(): Unit = {
    if (needMake) super.setUpModule()
    else myModule = loadModule(getImlFile)

    PlatformTestCase.myFilesToDelete.remove(getImlFile)
  }

  protected override def tearDown(): Unit = {
    //getDebugSession.dispose()
    super.tearDown()
  }

  override def getIprFile: File = {
    val path = testDataBasePath.resolve(getName + ProjectFileType.DOT_DEFAULT_EXTENSION)
    Files.createDirectories(path.getParent)
    if (!path.toFile.exists()) Files.createFile(path).toFile else path.toFile
  }

  protected def getImlFile: File = {
    val dir = testDataBasePath.toFile
    if (dir.exists()) dir.listFiles().find {_.getName.endsWith(ModuleFileType.DOT_DEFAULT_EXTENSION)}.getOrElse(null)
    else null
  }

  override def runInDispatchThread(): Boolean = false

=======
>>>>>>> bcbcc76a
  protected def runDebugger(mainClass: String, debug: Boolean = false)(callback: => Unit) {
    UsefulTestCase.edt(new Runnable {
      def run() {
        if (needMake) {
          make()
          saveChecksums()
        }
        addBreakpoints()
        val runner = ProgramRunner.PROGRAM_RUNNER_EP.getExtensions.find { _.getClass == classOf[GenericDebuggerRunner] }.get
        runProcess(mainClass, getModule, classOf[DefaultDebugExecutor], new ProcessAdapter {
          override def onTextAvailable(event: ProcessEvent, outputType: Key[_]) {
            val text = event.getText
            if (debug) print(text)
          }
        }, runner)
      }
    })
    callback
    resume()
  }

  protected def runProcess(className: String,
                           module: Module,
                           executorClass: Class[_ <: Executor],
                           listener: ProcessListener,
                           runner: ProgramRunner[_ <: RunnerSettings]): ProcessHandler = {
    val configuration: ApplicationConfiguration = new ApplicationConfiguration("app", module.getProject, ApplicationConfigurationType.getInstance)
    configuration.setModule(module)
    configuration.setMainClassName(className)
    val executor: Executor = Executor.EXECUTOR_EXTENSION_NAME.findExtension(executorClass)
    val executionEnvironmentBuilder: ExecutionEnvironmentBuilder = new ExecutionEnvironmentBuilder(module.getProject, executor)
    executionEnvironmentBuilder.runProfile(configuration)
    val semaphore: Semaphore = new Semaphore
    semaphore.down()
    val processHandler: AtomicReference[ProcessHandler] = new AtomicReference[ProcessHandler]
    runner.execute(executionEnvironmentBuilder.build, new ProgramRunner.Callback {
      def processStarted(descriptor: RunContentDescriptor) {
        disposeOnTearDown(new Disposable {
          def dispose() {
            descriptor.dispose()
          }
        })
        val handler: ProcessHandler = descriptor.getProcessHandler
        assert(handler != null)
        handler.addProcessListener(listener)
        processHandler.set(handler)
        semaphore.up()
      }
    })
    semaphore.waitFor()
    processHandler.get
  }

  protected def getDebugProcess: DebugProcessImpl = {
    getDebugSession.getProcess
  }

  protected def getDebugSession: DebuggerSession = {
    DebuggerManagerEx.getInstanceEx(getProject).getContext.getDebuggerSession
  }

  private def resume() {
    getDebugProcess.getManagerThread.invoke(getDebugProcess.
        createResumeCommand(getDebugProcess.getSuspendManager.getPausedContext))
  }

  protected def addBreakpoint(fileName: String, line: Int) {
    breakpoints += ((fileName, line))
  }

  private def addBreakpoints() {
    breakpoints.foreach {
      case (fileName, line) =>
        val ioFile = srcDir.toPath.resolve(fileName).toFile
        val file = getVirtualFile(ioFile)
        UsefulTestCase.edt(new Runnable {
          def run() {
            DebuggerManagerEx.getInstanceEx(getProject).getBreakpointManager.
                addLineBreakpoint(FileDocumentManager.getInstance().getDocument(file), line)
          }
        })
    }
  }

  protected def waitForBreakpoint(): SuspendContextImpl =  {
    var i = 0
    def suspendManager = getDebugProcess.getSuspendManager
    while (i < 1000 && suspendManager.getPausedContext == null && !getDebugProcess.getExecutionResult.getProcessHandler.isProcessTerminated) {
      Thread.sleep(10)
      i += 1
    }

    def context = suspendManager.getPausedContext
    assert(context != null, "too long process, terminated=" +
        getDebugProcess.getExecutionResult.getProcessHandler.isProcessTerminated)
    context
  }

  protected def managed[T >: Null](callback: => T): T = {
    var result: T = null
    def ctx = DebuggerContextUtil.createDebuggerContext(getDebugSession, getDebugProcess.getSuspendManager.getPausedContext)
    val semaphore = new Semaphore()
    semaphore.down()
    getDebugProcess.getManagerThread.invokeAndWait(new DebuggerContextCommandImpl(ctx) {
      def threadAction() {
        result = callback
        semaphore.up()
      }
    })
    def finished = semaphore.waitFor(20000)
    assert(finished, "Too long debugger action")
    result
  }

  protected def evaluationContext(): EvaluationContextImpl = {
    val suspendContext = getDebugProcess.getSuspendManager.getPausedContext
    new EvaluationContextImpl(suspendContext, suspendContext.getFrameProxy, suspendContext.getFrameProxy.thisObject())
  }

  protected def evalResult(codeText: String): String = {
    val semaphore = new Semaphore()
    semaphore.down()
    val result =
      managed[String] {
        inReadAction {
          val ctx: EvaluationContextImpl = evaluationContext()
          val factory = new ScalaCodeFragmentFactory()
          val codeFragment: PsiCodeFragment = new CodeFragmentFactoryContextWrapper(factory).
              createCodeFragment(new TextWithImportsImpl(CodeFragmentKind.EXPRESSION, codeText),
                ContextUtil.getContextElement(ctx), getProject)
          codeFragment.forceResolveScope(GlobalSearchScope.allScope(getProject))
          DebuggerUtils.checkSyntax(codeFragment)
          val evaluatorBuilder: EvaluatorBuilder = factory.getEvaluatorBuilder
          val evaluator = evaluatorBuilder.build(codeFragment, ContextUtil.getSourcePosition(ctx))

          val value = evaluator.evaluate(ctx)
          val res = value match {
            case v: VoidValue => "undefined"
            case _ => DebuggerUtils.getValueAsString(ctx, value)
          }
          semaphore.up()
          res
        }
      }
    assert(semaphore.waitFor(10000), "Too long evaluate expression: " + codeText)
    result
  }

  protected def evalEquals(codeText: String, expected: String) {
    Assert.assertEquals(expected, evalResult(codeText))
  }

  protected def evalStartsWith(codeText: String, startsWith: String) {
    val result = evalResult(codeText)
    Assert.assertTrue(result + " doesn't strats with " + startsWith,
      result.startsWith(startsWith))
  }

  protected def addOtherLibraries() = {}
}<|MERGE_RESOLUTION|>--- conflicted
+++ resolved
@@ -1,20 +1,11 @@
 package org.jetbrains.plugins.scala
 package debugger
 
-<<<<<<< HEAD
-import com.intellij.testFramework.{PlatformTestCase, UsefulTestCase}
-import com.intellij.execution.runners.{ExecutionEnvironmentBuilder, ProgramRunner}
-import com.intellij.debugger.ui.DebuggerPanelsManager
-import com.intellij.openapi.vfs.LocalFileSystem
-import com.intellij.openapi.fileEditor.FileDocumentManager
-import com.intellij.util.concurrency.Semaphore
-=======
 import java.util.concurrent.atomic.AtomicReference
 
 import com.intellij.debugger.DebuggerManagerEx
 import com.intellij.debugger.engine.evaluation._
 import com.intellij.debugger.engine.evaluation.expression.EvaluatorBuilder
->>>>>>> bcbcc76a
 import com.intellij.debugger.engine.events.DebuggerContextCommandImpl
 import com.intellij.debugger.engine.{ContextUtil, DebugProcessImpl, DebuggerUtils, SuspendContextImpl}
 import com.intellij.debugger.impl._
@@ -49,48 +40,6 @@
 
   private val breakpoints: mutable.Set[(String, Int)] = mutable.Set.empty
 
-<<<<<<< HEAD
-  override def setUp() {
-    needMake = !testDataProjectIsValid()
-
-    UsefulTestCase.edt(new Runnable {
-      def run() {
-        ScalaDebuggerTestCase.super.setUp()
-        inWriteAction {
-          addScalaSdk()
-        }
-      }
-    })
-  }
-
-  override def setUpModule(): Unit = {
-    if (needMake) super.setUpModule()
-    else myModule = loadModule(getImlFile)
-
-    PlatformTestCase.myFilesToDelete.remove(getImlFile)
-  }
-
-  protected override def tearDown(): Unit = {
-    //getDebugSession.dispose()
-    super.tearDown()
-  }
-
-  override def getIprFile: File = {
-    val path = testDataBasePath.resolve(getName + ProjectFileType.DOT_DEFAULT_EXTENSION)
-    Files.createDirectories(path.getParent)
-    if (!path.toFile.exists()) Files.createFile(path).toFile else path.toFile
-  }
-
-  protected def getImlFile: File = {
-    val dir = testDataBasePath.toFile
-    if (dir.exists()) dir.listFiles().find {_.getName.endsWith(ModuleFileType.DOT_DEFAULT_EXTENSION)}.getOrElse(null)
-    else null
-  }
-
-  override def runInDispatchThread(): Boolean = false
-
-=======
->>>>>>> bcbcc76a
   protected def runDebugger(mainClass: String, debug: Boolean = false)(callback: => Unit) {
     UsefulTestCase.edt(new Runnable {
       def run() {
