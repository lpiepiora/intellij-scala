--- conflicted
+++ resolved
@@ -56,15 +56,11 @@
   }
 
   override protected def createTestFromLocation(lineNumber: Int, offset: Int, fileName: String): RunnerAndConfigurationSettings = {
-
-<<<<<<< HEAD
-    configurationProducer.createConfigurationByLocation(createLocation(lineNumber, offset, fileName))
-=======
-    val res = configurationProducer.createConfigurationByLocation(location)
+    
+    val res = configurationProducer.createConfigurationByLocation(createLocation(lineNumber, offset, fileName))
     val config = res.getConfiguration.asInstanceOf[AbstractTestRunConfiguration]
     config.setWorkingDirectory(config.provideDefaultWorkingDir)
     res
->>>>>>> 01289929
   }
 
   override protected def runTestFromConfig(
