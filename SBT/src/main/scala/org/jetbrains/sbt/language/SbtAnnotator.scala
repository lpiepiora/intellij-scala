package org.jetbrains.sbt
package language

import com.intellij.lang.annotation.{AnnotationHolder, Annotator}
import com.intellij.psi.{PsiWhiteSpace, PsiComment, PsiElement}
import org.jetbrains.plugins.scala.lang.psi.api.expr.ScExpression
import org.jetbrains.plugins.scala.lang.psi.types.result.TypingContext
import org.jetbrains.plugins.scala.lang.psi.types
import org.jetbrains.plugins.scala.lang.psi.impl.ScalaPsiElementFactory
import org.jetbrains.plugins.scala.lang.psi.api.toplevel.imports.ScImportStmt
import org.jetbrains.plugins.scala.lang.psi.types.ScType
<<<<<<< HEAD
import org.jetbrains.sbt.settings.SbtProjectSettings
=======
>>>>>>> 6a181495
import org.jetbrains.plugins.scala.lang.psi.api.statements.{ScPatternDefinition, ScFunctionDefinition}

/**
 * @author Pavel Fatin
 */
class SbtAnnotator extends Annotator {
  def annotate(element: PsiElement, holder: AnnotationHolder) {
    element match {
      case file: SbtFileImpl =>
        val children = file.children.toVector
        checkElements(children, holder)
        checkBlankLines(children, holder)
      case _ =>
    }
  }

  private def checkElements(children: Seq[PsiElement], holder: AnnotationHolder) {
    if (children.isEmpty) return 
    
    val is13_+ = {
<<<<<<< HEAD
      val sbtVersion = SbtProjectSettings.getSbtVersion(children.head.getProject)
=======
      val sbtVersion = "0.13.0"
>>>>>>> 6a181495
      
      sbtVersion != null && !sbtVersion.isEmpty && {
        val j = sbtVersion indexOf '.'
        val i = sbtVersion lastIndexOf '.'

        i != j && (
          try {
            Integer.parseInt(sbtVersion.substring(j + 1, i)) > 12
          } catch {
            case _: Exception => false
          }
        )
      }
    }
    
    children.foreach {
      case _: SbtFileImpl | _: ScImportStmt | _: PsiComment | _: PsiWhiteSpace =>
      case exp: ScExpression => checkExpressionType(exp, holder)
      case _: ScFunctionDefinition | _: ScPatternDefinition if is13_+ =>
      case other => holder.createErrorAnnotation(other, "SBT file must contain only expressions")
    }
  }

  private def checkExpressionType(exp: ScExpression, holder: AnnotationHolder) {
    exp.getType(TypingContext.empty).foreach { expressionType =>
      if (expressionType.equiv(types.Nothing) || expressionType.equiv(types.Null)) {
        holder.createErrorAnnotation(exp, "Expected expression type is Setting[_] in SBT file")
      } else {
        if (!checkType(exp, expressionType)) {
          holder.createErrorAnnotation(exp, s"Expression type ($expressionType) must conform to Setting[_] in SBT file")
        }
      }
    }
  }

  private def findType(exp: ScExpression, text: String) = {
    Option(ScalaPsiElementFactory.createTypeFromText(text, exp.getContext, exp))
  }
  
  private def checkType(exp: ScExpression, tpe: ScType) = {
    SbtAnnotator.allTypes exists {
      case expected => findType(exp, expected) exists (a => tpe conforms a)
    }
  }

  private def checkBlankLines(children: Seq[PsiElement], holder: AnnotationHolder) {
    children.sliding(3).foreach {
      case Seq(_: ScExpression, space: PsiWhiteSpace, e: ScExpression) if space.getText.count(_ == '\n') == 1 =>
        holder.createErrorAnnotation(e, "Blank line required to separate expressions in SBT file")
      case _ =>
    }
  }
}

object SbtAnnotator {
  val SbtSettingType = "Project.Setting[_]"
  val SbtSettingSeqType = "Seq[Project.Setting[_]]"
  
  val allTypes = List(SbtSettingSeqType, SbtSettingType)
}<|MERGE_RESOLUTION|>--- conflicted
+++ resolved
@@ -9,10 +9,6 @@
 import org.jetbrains.plugins.scala.lang.psi.impl.ScalaPsiElementFactory
 import org.jetbrains.plugins.scala.lang.psi.api.toplevel.imports.ScImportStmt
 import org.jetbrains.plugins.scala.lang.psi.types.ScType
-<<<<<<< HEAD
-import org.jetbrains.sbt.settings.SbtProjectSettings
-=======
->>>>>>> 6a181495
 import org.jetbrains.plugins.scala.lang.psi.api.statements.{ScPatternDefinition, ScFunctionDefinition}
 
 /**
@@ -33,11 +29,7 @@
     if (children.isEmpty) return 
     
     val is13_+ = {
-<<<<<<< HEAD
-      val sbtVersion = SbtProjectSettings.getSbtVersion(children.head.getProject)
-=======
       val sbtVersion = "0.13.0"
->>>>>>> 6a181495
       
       sbtVersion != null && !sbtVersion.isEmpty && {
         val j = sbtVersion indexOf '.'
