--- conflicted
+++ resolved
@@ -18,11 +18,8 @@
 
   val ProjectDirectory = "project"
 
-<<<<<<< HEAD
-=======
   val TargetDirectory = "target"
 
->>>>>>> 1bad6866
   val ModulesDirectory = ".idea/modules"
 
   val ProjectDescription = "SBT project"
