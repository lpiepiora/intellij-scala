package org.jetbrains.jps.incremental.scala
package data

import java.io.{IOException, File}
import org.jetbrains.jps.incremental.{ModuleBuildTarget, CompileContext}
import org.jetbrains.jps.{ProjectPaths, ModuleChunk}
import org.jetbrains.jps.incremental.java.JavaBuilder
import org.jetbrains.jps.incremental.scala.SettingsManager
import collection.JavaConverters._
import org.jetbrains.jps.builders.java.JavaModuleBuildTargetType
import org.jetbrains.jps.model.java.JpsJavaExtensionService
import org.jetbrains.jps.model.java.compiler.JpsJavaCompilerOptions
import java.util
import java.util.Collections
import java.nio.file.Files
import org.jetbrains.plugin.scala.compiler.CompileOrder

/**
 * @author Pavel Fatin
 */
case class CompilationData(sources: Seq[File],
                           classpath: Seq[File],
                           output: File,
                           scalaOptions: Seq[String],
                           javaOptions: Seq[String],
                           order: CompileOrder,
                           cacheFile: File,
                           outputToCacheMap: Map[File, File],
                           outputGroups: Seq[(File, File)])

object CompilationData {
  def from(sources: Seq[File], context: CompileContext, chunk: ModuleChunk): Either[String, CompilationData] = {
    val target = chunk.representativeTarget
    val module = target.getModule

    outputsNotSpecified(chunk) match {
      case Some(message) => return Left(message)
      case None =>
    }
    val output = target.getOutputDir
    checkOrCreate(output)

    val classpath = ProjectPaths.getCompilationClasspathFiles(chunk, chunk.containsTests, false, false).asScala.toSeq
    val facetSettings = Option(SettingsManager.getFacetSettings(module))
    val scalaOptions = facetSettings.map(_.getCompilerOptions.toSeq).getOrElse(Seq.empty)
    val order = facetSettings.map(_.getCompileOrder).getOrElse(CompileOrder.Mixed)

<<<<<<< HEAD
      val projectSettings = SettingsManager.getProjectSettings(module.getProject)

      val scalaOptions = projectSettings.getCompilerOptions

      val order = projectSettings.getCompileOrder
=======
    createOutputToCacheMap(context).map { outputToCacheMap =>

      val cacheFile = outputToCacheMap.get(output).getOrElse {
        throw new RuntimeException("Unknown build target output directory: " + output)
      }

      val relevantOutputToCacheMap = (outputToCacheMap - output).filter(p => classpath.contains(p._1))
>>>>>>> b6519973

      val commonOptions = {
        val encoding = context.getProjectDescriptor.getEncodingConfiguration.getPreferredModuleChunkEncoding(chunk)
        Option(encoding).map(Seq("-encoding", _)).getOrElse(Seq.empty)
      }

      val javaOptions = javaOptionsFor(context, chunk)

      val outputGroups = createOutputGroups(chunk)

      CompilationData(sources, classpath, output, commonOptions ++ scalaOptions, commonOptions ++ javaOptions,
        order, cacheFile, relevantOutputToCacheMap, outputGroups)
    }
  }


  def checkOrCreate(output: File) {
    if (!output.exists()) {
      try {
        if (!output.mkdirs()) throw new IOException("Cannot create output directory: " + output.toString)
      } catch {
        case t: Throwable => throw new IOException("Cannot create output directory: " + output.toString, t)
      }
    }
  }

  def outputsNotSpecified(chunk: ModuleChunk): Option[String] = {
    chunk.getTargets.asScala.find(_.getOutputDir == null)
            .map("Output directory not specified for module " + _.getModule.getName)
  }

  private def javaOptionsFor(context: CompileContext, chunk: ModuleChunk): Seq[String] = {
    val compilerConfig = {
      val project = context.getProjectDescriptor.getProject
      JpsJavaExtensionService.getInstance.getOrCreateCompilerConfiguration(project)
    }

    val options = new util.ArrayList[String]()

    addCommonJavacOptions(options, compilerConfig.getCurrentCompilerOptions)

    val annotationProcessingProfile = {
      val module = chunk.representativeTarget.getModule
      compilerConfig.getAnnotationProcessingProfile(module)
    }

    JavaBuilder.addCompilationOptions(options, context, chunk, annotationProcessingProfile)

    options.asScala
  }

  // TODO JavaBuilder.loadCommonJavacOptions should be public
  def addCommonJavacOptions(options: util.ArrayList[String], compilerOptions: JpsJavaCompilerOptions) {
    if (compilerOptions.DEBUGGING_INFO) {
      options.add("-g")
    }

    if (compilerOptions.DEPRECATION) {
      options.add("-deprecation")
    }

    if (compilerOptions.GENERATE_NO_WARNINGS) {
      options.add("-nowarn")
    }

    if (!compilerOptions.ADDITIONAL_OPTIONS_STRING.isEmpty) {
      // TODO extract VM options
      options.addAll(compilerOptions.ADDITIONAL_OPTIONS_STRING.split("\\s+").toSeq.asJava)
    }
  }

  private def createOutputToCacheMap(context: CompileContext): Either[String, Map[File, File]] = {
    val targetToOutput = targetsIn(context).map(target => (target, target.getOutputDir))

    outputClashesIn(targetToOutput).toLeft {
      val paths = context.getProjectDescriptor.dataManager.getDataPaths

      for ((target, output) <- targetToOutput.toMap)
      yield (output, new File(paths.getTargetDataRoot(target), "cache.dat"))
    }
  }

  private def createOutputGroups(chunk: ModuleChunk): Seq[(File, File)] = {
    for {
      target <- chunk.getTargets.asScala.toSeq
      module = target.getModule
      output = target.getOutputDir
      sourceRoot <- module.getSourceRoots.asScala.map(_.getFile)
      if sourceRoot.exists
    } yield (sourceRoot, output)
  }

  private def targetsIn(context: CompileContext): Seq[ModuleBuildTarget] = {
    val targets = {
      val buildTargetIndex = context.getProjectDescriptor.getBuildTargetIndex
      JavaModuleBuildTargetType.ALL_TYPES.asScala.flatMap(buildTargetIndex.getAllTargets(_).asScala)
    }

    targets.filterNot { target =>
      val chunk = new ModuleChunk(Collections.singleton(target))
      ChunkExclusionService.isExcluded(chunk)
    }
  }

  private def outputClashesIn(targetToOutput: Seq[(ModuleBuildTarget, File)]): Option[String] = {
    val outputToTargetsMap = targetToOutput.groupBy(_._2).mapValues(_.map(_._1))

    val errors = outputToTargetsMap.collect {
      case (output, targets) if targets.length > 1 =>
        val targetNames = targets.map(_.getPresentableName).mkString(", ")
        "Output path %s is shared between: %s".format(output, targetNames)
    }

    if (errors.isEmpty) None else Some(errors.mkString("\n") +
            "\nPlease configure separate output paths to proceed with the compilation." +
            "\nTIP: you can use Project Artifacts to combine compiled classes if needed.")
  }
}<|MERGE_RESOLUTION|>--- conflicted
+++ resolved
@@ -41,17 +41,10 @@
     checkOrCreate(output)
 
     val classpath = ProjectPaths.getCompilationClasspathFiles(chunk, chunk.containsTests, false, false).asScala.toSeq
-    val facetSettings = Option(SettingsManager.getFacetSettings(module))
-    val scalaOptions = facetSettings.map(_.getCompilerOptions.toSeq).getOrElse(Seq.empty)
-    val order = facetSettings.map(_.getCompileOrder).getOrElse(CompileOrder.Mixed)
+    val projectSettings = SettingsManager.getProjectSettings(module.getProject)
+    val scalaOptions = projectSettings.getCompilerOptions
+    val order = projectSettings.getCompileOrder
 
-<<<<<<< HEAD
-      val projectSettings = SettingsManager.getProjectSettings(module.getProject)
-
-      val scalaOptions = projectSettings.getCompilerOptions
-
-      val order = projectSettings.getCompileOrder
-=======
     createOutputToCacheMap(context).map { outputToCacheMap =>
 
       val cacheFile = outputToCacheMap.get(output).getOrElse {
@@ -59,7 +52,6 @@
       }
 
       val relevantOutputToCacheMap = (outputToCacheMap - output).filter(p => classpath.contains(p._1))
->>>>>>> b6519973
 
       val commonOptions = {
         val encoding = context.getProjectDescriptor.getEncodingConfiguration.getPreferredModuleChunkEncoding(chunk)
