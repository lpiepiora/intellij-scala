--- conflicted
+++ resolved
@@ -7,11 +7,7 @@
  * @author Pavel Fatin
  */
 public interface ProjectSettings extends JpsElement {
-<<<<<<< HEAD
-  public CompilerSettings getDefaultSettings();
-=======
   public IncrementalityType getIncrementalityType();
->>>>>>> f2b7ca35
 
   public CompilerSettings getCompilerSettings(ModuleChunk chunk);
 }