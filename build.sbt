--- conflicted
+++ resolved
@@ -35,11 +35,7 @@
 
 scalacOptions in Global += "-target:jvm-1.6"
 
-<<<<<<< HEAD
-ideaVersion := "140.2110"
-=======
 ideaVersion := "140.2110.5"
->>>>>>> b1f911fa
 
 ideaBasePath in Global := baseDirectory.value / "SDK" / "ideaSDK" / s"idea-${ideaVersion.value}"
 
