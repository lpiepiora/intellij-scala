package org.jetbrains.plugins.scala.compiler;

import com.intellij.openapi.options.Configurable;
import com.intellij.openapi.options.ConfigurationException;
import com.intellij.openapi.projectRoots.ProjectJdkTable;
import com.intellij.openapi.projectRoots.Sdk;
import com.intellij.openapi.roots.ui.configuration.JdkComboBox;
import com.intellij.openapi.roots.ui.configuration.projectRoot.ProjectSdksModel;
import com.intellij.openapi.ui.ex.MultiLineLabel;
import com.intellij.ui.JBColor;
import com.intellij.ui.ListCellRendererWrapper;
import com.intellij.ui.RawCommandLineEditor;
import com.intellij.util.containers.ComparatorUtil;
import org.jdesktop.swingx.combobox.ListComboBoxModel;
import org.jetbrains.annotations.Nls;
import org.jetbrains.annotations.Nullable;
import org.jetbrains.plugin.scala.compiler.CompileOrder;
import org.jetbrains.plugin.scala.compiler.IncrementalType;

import javax.swing.*;
import javax.swing.event.ChangeEvent;
import javax.swing.event.ChangeListener;
import java.awt.*;
import java.awt.event.ItemEvent;
import java.awt.event.ItemListener;
import java.util.*;
import java.util.List;

/**
 * @author Pavel Fatin
 */
public class ScalaApplicationSettingsForm implements Configurable {
  private JPanel myCompilationServerPanel;
  private RawCommandLineEditor myCompilationServerJvmParameters;
  private JTextField myCompilationServerPort;
  private JTextField myCompilationServerMaximumHeapSize;
  private JCheckBox myEnableCompileServer;
  private JPanel myContentPanel;
  private JdkComboBox myCompilationServerSdk;
  private MultiLineLabel myNote;
  private JPanel mySdkPanel;
  private JCheckBox showTypeInfoOnCheckBox;
  private JSpinner delaySpinner;
<<<<<<< HEAD
  private JComboBox<ScalaApplicationSettings.IncrementalType> myIncrementalTypeCmb;
  private JComboBox myCompileOrderCmb;
=======
  private JComboBox<IncrementalType> myIncrementalTypeCmb;
  private JComboBox<CompileOrder> myCompileOrderCmb;
>>>>>>> 7f9d8bf3
  private JPanel myCompilerOptionsPanel;
  private ScalaApplicationSettings mySettings;

  public ScalaApplicationSettingsForm(ScalaApplicationSettings settings) {
    mySettings = settings;
    
    myEnableCompileServer.addChangeListener(new ChangeListener() {
      public void stateChanged(ChangeEvent e) {
        updateCompilationServerSettingsPanel();
      }
    });

    initCompilerTypeCmb();
    initCompileOrderCmb();

    ProjectSdksModel model = new ProjectSdksModel();
    model.reset(null);

    myCompilationServerSdk = new JdkComboBox(model);
    myCompilationServerSdk.insertItemAt(new JdkComboBox.NoneJdkComboBoxItem(), 0);

    mySdkPanel.add(myCompilationServerSdk, BorderLayout.CENTER);
    mySdkPanel.setSize(mySdkPanel.getPreferredSize());

    myNote.setForeground(JBColor.GRAY);

    delaySpinner.setEnabled(showTypeInfoOnCheckBox.isSelected());
    showTypeInfoOnCheckBox.addItemListener(new ItemListener() {
      @Override
      public void itemStateChanged(ItemEvent e) {
        delaySpinner.setEnabled(showTypeInfoOnCheckBox.isSelected());
      }
    });
    delaySpinner.setValue(mySettings.SHOW_TYPE_TOOLTIP_DELAY);

    updateCompilationServerSettingsPanel();
  }

  private void initCompilerTypeCmb() {
<<<<<<< HEAD
    final List<ScalaApplicationSettings.IncrementalType> values = Arrays.asList(ScalaApplicationSettings.IncrementalType.values());
    myIncrementalTypeCmb.setModel(new ListComboBoxModel<ScalaApplicationSettings.IncrementalType>(values));
    myIncrementalTypeCmb.setSelectedItem(mySettings.INCREMENTAL_TYPE);
    myIncrementalTypeCmb.setRenderer(new ListCellRendererWrapper<ScalaApplicationSettings.IncrementalType>() {
      @Override
      public void customize(JList list, ScalaApplicationSettings.IncrementalType value, int index, boolean selected, boolean hasFocus) {
        if (value == ScalaApplicationSettings.IncrementalType.SBT) setText("SBT incremental compiler");
        if (value == ScalaApplicationSettings.IncrementalType.IDEA) setText("IntelliJ IDEA");
=======
    final List<IncrementalType> values = Arrays.asList(IncrementalType.values());
    myIncrementalTypeCmb.setModel(new ListComboBoxModel<IncrementalType>(values));
    myIncrementalTypeCmb.setSelectedItem(mySettings.INCREMENTAL_TYPE);
    myIncrementalTypeCmb.setRenderer(new ListCellRendererWrapper<IncrementalType>() {
      @Override
      public void customize(JList list, IncrementalType value, int index, boolean selected, boolean hasFocus) {
        if (value == IncrementalType.SBT) setText("SBT incremental compiler");
        if (value == IncrementalType.IDEA) setText("IntelliJ IDEA");
>>>>>>> 7f9d8bf3
      }
    });
    myIncrementalTypeCmb.setToolTipText("Rebuild is required after change");
  }

  private void initCompileOrderCmb() {
    final List<CompileOrder> values = Arrays.asList(CompileOrder.values());
    myCompileOrderCmb.setModel(new ListComboBoxModel<CompileOrder>(values));
    myCompileOrderCmb.setSelectedItem(mySettings.COMPILE_ORDER);
    myCompileOrderCmb.setRenderer(new ListCellRendererWrapper<CompileOrder>() {
      @Override
      public void customize(JList list, CompileOrder value, int index, boolean selected, boolean hasFocus) {
        if (value == CompileOrder.Mixed) setText("Mixed");
        if (value == CompileOrder.JavaThenScala) setText("Java then Scala");
        if (value == CompileOrder.ScalaThenJava) setText("Scala then Java");
      }
    });
  }

  private void updateCompilationServerSettingsPanel() {
    setDescendantsEnabledIn(myCompilationServerPanel, myEnableCompileServer.isSelected());
    myNote.setEnabled(true);
  }

  private static void setDescendantsEnabledIn(JComponent root, boolean b) {
    for (Component child : root.getComponents()) {
      child.setEnabled(b);
      if (child instanceof JComponent) {
        setDescendantsEnabledIn((JComponent) child, b);
      }
    }
  }

  @Nls
  public String getDisplayName() {
    return "Scala";
  }

  @Nullable
  public String getHelpTopic() {
    return null;
  }

  @Nullable
  public JComponent createComponent() {
    return myContentPanel;
  }

  public boolean isModified() {
    Sdk sdk = myCompilationServerSdk.getSelectedJdk();
    String sdkName = sdk == null ? null : sdk.getName();

    if (showTypeInfoOnCheckBox.isSelected() != mySettings.SHOW_TYPE_TOOLTIP_ON_MOUSE_HOVER) return true;
    if (!delaySpinner.getValue().equals(mySettings.SHOW_TYPE_TOOLTIP_DELAY)) return true;

    return !(myEnableCompileServer.isSelected() == mySettings.COMPILE_SERVER_ENABLED &&
        myCompilationServerPort.getText().equals(mySettings.COMPILE_SERVER_PORT) &&
        ComparatorUtil.equalsNullable(sdkName, mySettings.COMPILE_SERVER_SDK) &&
        myCompilationServerMaximumHeapSize.getText().equals(mySettings.COMPILE_SERVER_MAXIMUM_HEAP_SIZE) &&
        myCompilationServerJvmParameters.getText().equals(mySettings.COMPILE_SERVER_JVM_PARAMETERS) &&
        myIncrementalTypeCmb.getModel().getSelectedItem().equals(mySettings.INCREMENTAL_TYPE) &&
        myCompileOrderCmb.getModel().getSelectedItem().equals(mySettings.COMPILE_ORDER));
  }

  public void apply() throws ConfigurationException {
<<<<<<< HEAD
    mySettings.INCREMENTAL_TYPE = (ScalaApplicationSettings.IncrementalType) myIncrementalTypeCmb.getModel().getSelectedItem();
    mySettings.COMPILE_ORDER = (String) myCompileOrderCmb.getModel().getSelectedItem();
=======
    mySettings.INCREMENTAL_TYPE = (IncrementalType) myIncrementalTypeCmb.getModel().getSelectedItem();
    mySettings.COMPILE_ORDER = (CompileOrder) myCompileOrderCmb.getModel().getSelectedItem();
>>>>>>> 7f9d8bf3
    mySettings.COMPILE_SERVER_ENABLED = myEnableCompileServer.isSelected();
    mySettings.COMPILE_SERVER_PORT = myCompilationServerPort.getText();

    Sdk sdk = myCompilationServerSdk.getSelectedJdk();
    mySettings.COMPILE_SERVER_SDK = sdk == null ? null : sdk.getName();

    mySettings.COMPILE_SERVER_MAXIMUM_HEAP_SIZE = myCompilationServerMaximumHeapSize.getText();
    mySettings.COMPILE_SERVER_JVM_PARAMETERS = myCompilationServerJvmParameters.getText();
    mySettings.SHOW_TYPE_TOOLTIP_ON_MOUSE_HOVER = showTypeInfoOnCheckBox.isSelected();
    mySettings.SHOW_TYPE_TOOLTIP_DELAY = (Integer) delaySpinner.getValue();

    // TODO
//    boolean externalCompiler = CompilerWorkspaceConfiguration.getInstance(myProject).USE_COMPILE_SERVER;
//
//    if (!externalCompiler || !myEnableCompileServer.isSelected()) {
//      myProject.getComponent(CompileServerLauncher.class).stop();
//    }
//    myProject.getComponent(CompileServerManager.class).configureWidget();
  }

  public void reset() {
    myEnableCompileServer.setSelected(mySettings.COMPILE_SERVER_ENABLED);
    myCompilationServerPort.setText(mySettings.COMPILE_SERVER_PORT);

    Sdk sdk = mySettings.COMPILE_SERVER_SDK == null
        ? null
        : ProjectJdkTable.getInstance().findJdk(mySettings.COMPILE_SERVER_SDK);
    myCompilationServerSdk.setSelectedJdk(sdk);

    myCompilationServerMaximumHeapSize.setText(mySettings.COMPILE_SERVER_MAXIMUM_HEAP_SIZE);
    myCompilationServerJvmParameters.setText(mySettings.COMPILE_SERVER_JVM_PARAMETERS);
    showTypeInfoOnCheckBox.setSelected(mySettings.SHOW_TYPE_TOOLTIP_ON_MOUSE_HOVER);
    delaySpinner.setValue(mySettings.SHOW_TYPE_TOOLTIP_DELAY);
  }

  public void disposeUIResources() {
  }
}<|MERGE_RESOLUTION|>--- conflicted
+++ resolved
@@ -41,13 +41,8 @@
   private JPanel mySdkPanel;
   private JCheckBox showTypeInfoOnCheckBox;
   private JSpinner delaySpinner;
-<<<<<<< HEAD
-  private JComboBox<ScalaApplicationSettings.IncrementalType> myIncrementalTypeCmb;
-  private JComboBox myCompileOrderCmb;
-=======
   private JComboBox<IncrementalType> myIncrementalTypeCmb;
   private JComboBox<CompileOrder> myCompileOrderCmb;
->>>>>>> 7f9d8bf3
   private JPanel myCompilerOptionsPanel;
   private ScalaApplicationSettings mySettings;
 
@@ -87,16 +82,6 @@
   }
 
   private void initCompilerTypeCmb() {
-<<<<<<< HEAD
-    final List<ScalaApplicationSettings.IncrementalType> values = Arrays.asList(ScalaApplicationSettings.IncrementalType.values());
-    myIncrementalTypeCmb.setModel(new ListComboBoxModel<ScalaApplicationSettings.IncrementalType>(values));
-    myIncrementalTypeCmb.setSelectedItem(mySettings.INCREMENTAL_TYPE);
-    myIncrementalTypeCmb.setRenderer(new ListCellRendererWrapper<ScalaApplicationSettings.IncrementalType>() {
-      @Override
-      public void customize(JList list, ScalaApplicationSettings.IncrementalType value, int index, boolean selected, boolean hasFocus) {
-        if (value == ScalaApplicationSettings.IncrementalType.SBT) setText("SBT incremental compiler");
-        if (value == ScalaApplicationSettings.IncrementalType.IDEA) setText("IntelliJ IDEA");
-=======
     final List<IncrementalType> values = Arrays.asList(IncrementalType.values());
     myIncrementalTypeCmb.setModel(new ListComboBoxModel<IncrementalType>(values));
     myIncrementalTypeCmb.setSelectedItem(mySettings.INCREMENTAL_TYPE);
@@ -105,7 +90,6 @@
       public void customize(JList list, IncrementalType value, int index, boolean selected, boolean hasFocus) {
         if (value == IncrementalType.SBT) setText("SBT incremental compiler");
         if (value == IncrementalType.IDEA) setText("IntelliJ IDEA");
->>>>>>> 7f9d8bf3
       }
     });
     myIncrementalTypeCmb.setToolTipText("Rebuild is required after change");
@@ -171,13 +155,8 @@
   }
 
   public void apply() throws ConfigurationException {
-<<<<<<< HEAD
-    mySettings.INCREMENTAL_TYPE = (ScalaApplicationSettings.IncrementalType) myIncrementalTypeCmb.getModel().getSelectedItem();
-    mySettings.COMPILE_ORDER = (String) myCompileOrderCmb.getModel().getSelectedItem();
-=======
     mySettings.INCREMENTAL_TYPE = (IncrementalType) myIncrementalTypeCmb.getModel().getSelectedItem();
     mySettings.COMPILE_ORDER = (CompileOrder) myCompileOrderCmb.getModel().getSelectedItem();
->>>>>>> 7f9d8bf3
     mySettings.COMPILE_SERVER_ENABLED = myEnableCompileServer.isSelected();
     mySettings.COMPILE_SERVER_PORT = myCompilationServerPort.getText();
 
