package org.jetbrains.plugins.scala.compiler;

import com.intellij.openapi.components.*;
import com.intellij.util.xmlb.XmlSerializerUtil;
<<<<<<< HEAD
=======
import org.jetbrains.plugin.scala.compiler.CompileOrder;
import org.jetbrains.plugin.scala.compiler.IncrementalType;
import org.jetbrains.plugin.scala.compiler.NameHashing;

import java.util.UUID;
>>>>>>> bcbcc76a

/**
 * @author Pavel Fatin
 */
@State(name = "ScalaSettings", storages = {@Storage(file = StoragePathMacros.APP_CONFIG + "/scala.xml")})
public class ScalaApplicationSettings implements PersistentStateComponent<ScalaApplicationSettings> {
  public boolean SHOW_TYPE_TOOLTIP_ON_MOUSE_HOVER = false;
  public int SHOW_TYPE_TOOLTIP_DELAY = 500;

  public boolean COMPILE_SERVER_ENABLED = true;

<<<<<<< HEAD
  public String COMPILE_SERVER_PORT = "3200";
=======
  public IncrementalType INCREMENTAL_TYPE = IncrementalType.IDEA;
  public NameHashing NAME_HASHING = NameHashing.DEFAULT;
  public CompileOrder COMPILE_ORDER = CompileOrder.Mixed;

  //is not accessible from UI, but is serialized and used in jps-plugin
  public int COMPILE_SERVER_PORT = 3200;
  public String COMPILE_SERVER_ID = UUID.randomUUID().toString();

>>>>>>> bcbcc76a
  public String COMPILE_SERVER_SDK;
  public String COMPILE_SERVER_MAXIMUM_HEAP_SIZE = "1024";
  public String COMPILE_SERVER_JVM_PARAMETERS = "-server -Xss1m -XX:MaxPermSize=256m";

  public ScalaApplicationSettings getState() {
    return this;
  }

  public void loadState(ScalaApplicationSettings state) {
    XmlSerializerUtil.copyBean(state, this);
  }

  public static ScalaApplicationSettings getInstance() {
    return ServiceManager.getService(ScalaApplicationSettings.class);
  }
}<|MERGE_RESOLUTION|>--- conflicted
+++ resolved
@@ -2,14 +2,8 @@
 
 import com.intellij.openapi.components.*;
 import com.intellij.util.xmlb.XmlSerializerUtil;
-<<<<<<< HEAD
-=======
-import org.jetbrains.plugin.scala.compiler.CompileOrder;
-import org.jetbrains.plugin.scala.compiler.IncrementalType;
-import org.jetbrains.plugin.scala.compiler.NameHashing;
 
 import java.util.UUID;
->>>>>>> bcbcc76a
 
 /**
  * @author Pavel Fatin
@@ -21,18 +15,10 @@
 
   public boolean COMPILE_SERVER_ENABLED = true;
 
-<<<<<<< HEAD
-  public String COMPILE_SERVER_PORT = "3200";
-=======
-  public IncrementalType INCREMENTAL_TYPE = IncrementalType.IDEA;
-  public NameHashing NAME_HASHING = NameHashing.DEFAULT;
-  public CompileOrder COMPILE_ORDER = CompileOrder.Mixed;
-
   //is not accessible from UI, but is serialized and used in jps-plugin
   public int COMPILE_SERVER_PORT = 3200;
   public String COMPILE_SERVER_ID = UUID.randomUUID().toString();
 
->>>>>>> bcbcc76a
   public String COMPILE_SERVER_SDK;
   public String COMPILE_SERVER_MAXIMUM_HEAP_SIZE = "1024";
   public String COMPILE_SERVER_JVM_PARAMETERS = "-server -Xss1m -XX:MaxPermSize=256m";
