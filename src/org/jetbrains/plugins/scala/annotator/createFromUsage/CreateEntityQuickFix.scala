--- conflicted
+++ resolved
@@ -20,18 +20,8 @@
 import org.jetbrains.plugins.scala.lang.psi.impl.ScalaPsiElementFactory
 import org.jetbrains.plugins.scala.lang.psi.impl.ScalaPsiElementFactory._
 import org.jetbrains.plugins.scala.lang.psi.types.ScType
-<<<<<<< HEAD
-import org.jetbrains.plugins.scala.lang.psi.ScalaPsiUtil
-import org.jetbrains.plugins.scala.lang.psi.api.toplevel.typedef.{ScMember, ScTemplateDefinition}
-import org.jetbrains.plugins.scala.lang.psi.api.expr._
-import org.jetbrains.plugins.scala.debugger.evaluation.ScalaCodeFragment
-import org.jetbrains.plugins.scala.console.ScalaLanguageConsoleView
-import org.jetbrains.plugins.scala.codeInspection.collections.MethodRepr
-import com.intellij.psi.util.PsiTreeUtil
-import org.jetbrains.plugins.scala.project.ScalaLanguageLevel._
+import org.jetbrains.plugins.scala.project.ScalaLanguageLevel.Scala_2_10
 import org.jetbrains.plugins.scala.project._
-=======
->>>>>>> bcbcc76a
 
 /**
  * Pavel Fatin
@@ -67,15 +57,9 @@
     val parameters = parametersFor(ref)
 
     val placeholder = if (entityType.isDefined) "%s %s%s: Int" else "%s %s%s"
-<<<<<<< HEAD
-    val text = placeholder.format(keyword, ref.nameId.getText, parameters.mkString) +
-            (if (file.scalaLanguageLevel.exists(_ >= Scala_2_10)) " = ???" else "")
-=======
-    import org.jetbrains.plugins.scala.config.ScalaVersionUtil._
-    val unimplementedBody = if (isGeneric(file, false, SCALA_2_10, SCALA_2_11)) " = ???" else ""
+    val unimplementedBody = if (file.scalaLanguageLevel.exists(_ >= Scala_2_10)) " = ???" else ""
     val params = (genericParams ++: parameters).mkString
     val text = placeholder.format(keyword, ref.nameId.getText, params) + unimplementedBody
->>>>>>> bcbcc76a
 
     val block = ref match {
       case it if it.isQualified => ref.qualifier.flatMap(blockFor)
