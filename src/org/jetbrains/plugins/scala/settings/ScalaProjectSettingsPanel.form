<?xml version="1.0" encoding="UTF-8"?>
<form xmlns="http://www.intellij.com/uidesigner/form/" version="1" bind-to-class="org.jetbrains.plugins.scala.settings.ScalaProjectSettingsPanel">
  <grid id="27dc6" binding="myPanel" layout-manager="GridLayoutManager" row-count="1" column-count="2" same-size-horizontally="false" same-size-vertically="false" hgap="-1" vgap="-1">
    <margin top="0" left="0" bottom="0" right="0"/>
    <constraints>
      <xy x="20" y="20" width="865" height="937"/>
    </constraints>
    <properties/>
    <border type="none"/>
    <children>
      <tabbedpane id="f7928">
        <constraints>
          <grid row="0" column="0" row-span="1" col-span="1" vsize-policy="3" hsize-policy="3" anchor="0" fill="3" indent="0" use-parent-layout="false">
            <preferred-size width="200" height="200"/>
          </grid>
        </constraints>
        <properties/>
        <border type="none"/>
        <children>
<<<<<<< HEAD
          <grid id="daf84" layout-manager="GridLayoutManager" row-count="24" column-count="3" same-size-horizontally="false" same-size-vertically="false" hgap="-1" vgap="-1">
=======
          <grid id="8283c" layout-manager="GridLayoutManager" row-count="14" column-count="2" same-size-horizontally="false" same-size-vertically="false" hgap="-1" vgap="-1">
>>>>>>> c754b77a
            <margin top="9" left="9" bottom="0" right="0"/>
            <constraints>
              <tabbedpane title="Editor"/>
            </constraints>
            <properties/>
            <border type="none"/>
            <children>
              <vspacer id="bcfeb">
                <constraints>
                  <grid row="13" column="0" row-span="1" col-span="1" vsize-policy="6" hsize-policy="1" anchor="0" fill="2" indent="0" use-parent-layout="false"/>
                </constraints>
              </vspacer>
              <component id="fe40f" class="javax.swing.JCheckBox" binding="showImplicitConversionsInCheckBox" default-binding="true">
                <constraints>
                  <grid row="2" column="0" row-span="1" col-span="2" vsize-policy="0" hsize-policy="3" anchor="8" fill="0" indent="0" use-parent-layout="false"/>
                </constraints>
                <properties>
                  <selected value="true"/>
                  <text value="Highlight methods added via implicit conversion in code completion dialog"/>
                </properties>
              </component>
              <component id="baabc" class="javax.swing.JCheckBox" binding="showArgumentsToByNameParametersCheckBox">
                <constraints>
                  <grid row="3" column="0" row-span="1" col-span="2" vsize-policy="0" hsize-policy="3" anchor="8" fill="0" indent="0" use-parent-layout="false"/>
                </constraints>
                <properties>
                  <selected value="true"/>
                  <text value="Highlight arguments to by-name parameters"/>
                </properties>
              </component>
              <component id="3a79c" class="javax.swing.JCheckBox" binding="includeBlockExpressionsExpressionsCheckBox">
                <constraints>
                  <grid row="4" column="0" row-span="1" col-span="2" vsize-policy="0" hsize-policy="3" anchor="8" fill="0" indent="1" use-parent-layout="false"/>
                </constraints>
                <properties>
                  <selected value="true"/>
                  <text value="Include block expressions"/>
                  <toolTipText value="Include expressions enclosed in in curly braces"/>
                </properties>
              </component>
              <component id="bd231" class="javax.swing.JCheckBox" binding="includeLiteralsCheckBox">
                <constraints>
                  <grid row="5" column="0" row-span="1" col-span="2" vsize-policy="0" hsize-policy="3" anchor="8" fill="0" indent="1" use-parent-layout="false"/>
                </constraints>
                <properties>
                  <selected value="true"/>
                  <text value="Include literals "/>
                  <toolTipText value="Include string, number, etc"/>
                </properties>
              </component>
              <component id="8e957" class="javax.swing.JLabel">
                <constraints>
                  <grid row="6" column="0" row-span="1" col-span="1" vsize-policy="0" hsize-policy="0" anchor="8" fill="0" indent="0" use-parent-layout="false"/>
                </constraints>
                <properties>
                  <text resource-bundle="org/jetbrains/plugins/scala/ScalaBundle" key="collection.type.highlighting.option"/>
                </properties>
              </component>
              <component id="d31fa" class="javax.swing.JComboBox" binding="collectionHighlightingChooser">
                <constraints>
                  <grid row="6" column="1" row-span="1" col-span="1" vsize-policy="0" hsize-policy="2" anchor="8" fill="0" indent="0" use-parent-layout="false"/>
                </constraints>
                <properties>
                  <model>
                    <item value="None"/>
                    <item value="Only non-qualified"/>
                    <item value="All"/>
                  </model>
                </properties>
              </component>
              <component id="20940" class="com.intellij.ui.TitledSeparator">
                <constraints>
                  <grid row="1" column="0" row-span="1" col-span="2" vsize-policy="3" hsize-policy="3" anchor="0" fill="1" indent="0" use-parent-layout="false"/>
                </constraints>
                <properties>
                  <text value="Highlighting"/>
                </properties>
              </component>
              <component id="69021" class="com.intellij.ui.TitledSeparator">
                <constraints>
                  <grid row="7" column="0" row-span="1" col-span="2" vsize-policy="3" hsize-policy="3" anchor="0" fill="1" indent="0" use-parent-layout="false"/>
                </constraints>
                <properties>
                  <text value="Autocomplete"/>
                </properties>
              </component>
              <component id="6ff7f" class="javax.swing.JCheckBox" binding="myAotCompletion">
                <constraints>
                  <grid row="8" column="0" row-span="1" col-span="2" vsize-policy="0" hsize-policy="3" anchor="8" fill="0" indent="0" use-parent-layout="false"/>
                </constraints>
                <properties>
                  <text value="Ahead-of-time completion (parameter and variable names)"/>
                </properties>
              </component>
              <component id="15875" class="javax.swing.JCheckBox" binding="useScalaClassesPriorityCheckBox" default-binding="true">
                <constraints>
                  <grid row="9" column="0" row-span="1" col-span="2" vsize-policy="0" hsize-policy="3" anchor="8" fill="0" indent="0" use-parent-layout="false"/>
                </constraints>
                <properties>
                  <selected value="true"/>
                  <text value="Use Scala classes priority over Java classes"/>
                </properties>
              </component>
              <component id="d9aad" class="javax.swing.JCheckBox" binding="enableConversionOnCopyCheckBox" default-binding="true">
                <constraints>
                  <grid row="11" column="0" row-span="1" col-span="2" vsize-policy="0" hsize-policy="3" anchor="8" fill="0" indent="0" use-parent-layout="false"/>
                </constraints>
                <properties>
                  <selected value="true"/>
                  <text value="Convert Java code to Scala on copy-paste"/>
                </properties>
              </component>
              <component id="199f2" class="javax.swing.JCheckBox" binding="donTShowDialogCheckBox" default-binding="true">
                <constraints>
<<<<<<< HEAD
                  <grid row="18" column="0" row-span="1" col-span="3" vsize-policy="0" hsize-policy="0" anchor="8" fill="0" indent="0" use-parent-layout="false"/>
=======
                  <grid row="12" column="0" row-span="1" col-span="2" vsize-policy="0" hsize-policy="3" anchor="8" fill="0" indent="1" use-parent-layout="false"/>
>>>>>>> c754b77a
                </constraints>
                <properties>
                  <text value="Don't show dialog on paste and automatically convert to Scala code"/>
                </properties>
              </component>
              <component id="14138" class="com.intellij.ui.TitledSeparator">
                <constraints>
<<<<<<< HEAD
                  <grid row="20" column="0" row-span="1" col-span="3" vsize-policy="0" hsize-policy="3" anchor="8" fill="0" indent="0" use-parent-layout="false"/>
=======
                  <grid row="10" column="0" row-span="1" col-span="2" vsize-policy="3" hsize-policy="3" anchor="0" fill="1" indent="0" use-parent-layout="false"/>
>>>>>>> c754b77a
                </constraints>
                <properties>
                  <text value="Code Conversion"/>
                </properties>
              </component>
              <grid id="6bf6a" layout-manager="GridLayoutManager" row-count="1" column-count="2" same-size-horizontally="false" same-size-vertically="false" hgap="-1" vgap="-1">
                <margin top="0" left="0" bottom="0" right="0"/>
                <constraints>
<<<<<<< HEAD
                  <grid row="23" column="2" row-span="1" col-span="1" vsize-policy="3" hsize-policy="3" anchor="0" fill="3" indent="0" use-parent-layout="false"/>
=======
                  <grid row="0" column="0" row-span="1" col-span="2" vsize-policy="3" hsize-policy="3" anchor="0" fill="3" indent="0" use-parent-layout="false"/>
>>>>>>> c754b77a
                </constraints>
                <properties/>
                <border type="none"/>
                <children>
                  <component id="b2d5b" class="javax.swing.JCheckBox" binding="showTypeInfoOnCheckBox" default-binding="true">
                    <constraints>
                      <grid row="0" column="0" row-span="1" col-span="1" vsize-policy="0" hsize-policy="3" anchor="8" fill="0" indent="0" use-parent-layout="false"/>
                    </constraints>
                    <properties>
                      <text value="Show type info on mouse hover after, ms"/>
                    </properties>
                  </component>
                  <component id="ba785" class="javax.swing.JSpinner" binding="delaySpinner">
                    <constraints>
                      <grid row="0" column="1" row-span="1" col-span="1" vsize-policy="0" hsize-policy="6" anchor="8" fill="0" indent="0" use-parent-layout="false"/>
                    </constraints>
                    <properties/>
                  </component>
                </children>
              </grid>
            </children>
          </grid>
          <grid id="d23f" layout-manager="GridLayoutManager" row-count="8" column-count="2" same-size-horizontally="false" same-size-vertically="false" hgap="-1" vgap="-1">
            <margin top="9" left="9" bottom="0" right="0"/>
            <constraints>
              <tabbedpane title="Performance"/>
            </constraints>
            <properties/>
            <border type="none"/>
            <children>
              <vspacer id="c9804">
                <constraints>
                  <grid row="7" column="0" row-span="1" col-span="2" vsize-policy="6" hsize-policy="1" anchor="0" fill="2" indent="0" use-parent-layout="false"/>
                </constraints>
              </vspacer>
              <component id="2e626" class="javax.swing.JLabel">
                <constraints>
                  <grid row="0" column="0" row-span="1" col-span="1" vsize-policy="0" hsize-policy="0" anchor="8" fill="0" indent="0" use-parent-layout="false"/>
                </constraints>
                <properties>
                  <text value="Implicit parameters search depth (-1 for none):"/>
                </properties>
              </component>
              <component id="2ca56" class="javax.swing.JSpinner" binding="implicitParametersSearchDepthSpinner">
                <constraints>
                  <grid row="0" column="1" row-span="1" col-span="1" vsize-policy="0" hsize-policy="6" anchor="8" fill="0" indent="0" use-parent-layout="false">
                    <minimum-size width="50" height="-1"/>
                  </grid>
                </constraints>
                <properties/>
              </component>
              <component id="74373" class="javax.swing.JCheckBox" binding="myResolveToAllClassesCheckBox" default-binding="true">
                <constraints>
                  <grid row="2" column="0" row-span="1" col-span="2" vsize-policy="0" hsize-policy="3" anchor="8" fill="0" indent="0" use-parent-layout="false"/>
                </constraints>
                <properties>
                  <text value="Resolve to all classes, even in wrong directories (this may cause performance problems)"/>
                </properties>
              </component>
              <component id="cdb42" class="javax.swing.JCheckBox" binding="treatDocCommentAsBlockComment">
                <constraints>
                  <grid row="3" column="0" row-span="1" col-span="2" vsize-policy="0" hsize-policy="3" anchor="8" fill="0" indent="0" use-parent-layout="false"/>
                </constraints>
                <properties>
                  <text value="Disable parsing of documentation comments. This may improve editor performance for very large files. (SCL-2900)"/>
                </properties>
              </component>
              <component id="73696" class="javax.swing.JCheckBox" binding="myDisableLanguageInjection">
                <constraints>
<<<<<<< HEAD
                  <grid row="21" column="0" row-span="1" col-span="1" vsize-policy="0" hsize-policy="0" anchor="8" fill="0" indent="0" use-parent-layout="false"/>
=======
                  <grid row="4" column="0" row-span="1" col-span="2" vsize-policy="0" hsize-policy="3" anchor="8" fill="0" indent="0" use-parent-layout="false"/>
>>>>>>> c754b77a
                </constraints>
                <properties>
                  <text value="Disable language injection in Scala files (injected languages may freeze typing with auto popup completion)"/>
                </properties>
              </component>
              <component id="6926b" class="javax.swing.JCheckBox" binding="myDontCacheCompound">
                <constraints>
<<<<<<< HEAD
                  <grid row="21" column="1" row-span="1" col-span="1" vsize-policy="0" hsize-policy="2" anchor="8" fill="1" indent="0" use-parent-layout="false"/>
=======
                  <grid row="5" column="0" row-span="1" col-span="2" vsize-policy="0" hsize-policy="3" anchor="8" fill="0" indent="0" use-parent-layout="false"/>
>>>>>>> c754b77a
                </constraints>
                <properties>
                  <text value="Don't cache compound types (use it in case of big pauses in GC)"/>
                </properties>
              </component>
<<<<<<< HEAD
              <grid id="62ee1" binding="injectionJPanel" custom-create="true" layout-manager="GridLayoutManager" row-count="1" column-count="1" same-size-horizontally="false" same-size-vertically="false" hgap="-1" vgap="-1">
                <margin top="0" left="0" bottom="0" right="0"/>
                <constraints>
                  <grid row="23" column="0" row-span="1" col-span="2" vsize-policy="3" hsize-policy="7" anchor="0" fill="3" indent="0" use-parent-layout="false"/>
                </constraints>
                <properties/>
                <border type="none"/>
                <children/>
              </grid>
              <component id="8e4cd" class="javax.swing.JLabel">
                <constraints>
                  <grid row="22" column="0" row-span="1" col-span="1" vsize-policy="0" hsize-policy="0" anchor="8" fill="0" indent="0" use-parent-layout="false"/>
                </constraints>
                <properties>
                  <text value="ScalaTest default super class:"/>
                </properties>
              </component>
              <component id="12bd3" class="javax.swing.JTextField" binding="scalaTestDefaultSuperClass">
                <constraints>
                  <grid row="22" column="1" row-span="1" col-span="1" vsize-policy="0" hsize-policy="6" anchor="8" fill="1" indent="0" use-parent-layout="false">
                    <preferred-size width="150" height="-1"/>
                  </grid>
                </constraints>
                <properties/>
              </component>
              <component id="9a52" class="javax.swing.JCheckBox" binding="showTypeInfoOnCheckBox" default-binding="true">
=======
              <component id="f08a" class="javax.swing.JCheckBox" binding="useOldImplicitConversionCheckBox" default-binding="true">
>>>>>>> c754b77a
                <constraints>
                  <grid row="6" column="0" row-span="1" col-span="2" vsize-policy="0" hsize-policy="3" anchor="8" fill="0" indent="0" use-parent-layout="false"/>
                </constraints>
                <properties>
                  <text value="Use old implicit conversion search algorithm"/>
                </properties>
              </component>
              <component id="3075b" class="javax.swing.JCheckBox" binding="searchAllSymbolsIncludeCheckBox" default-binding="true">
                <constraints>
<<<<<<< HEAD
                  <grid row="0" column="1" row-span="1" col-span="1" vsize-policy="0" hsize-policy="6" anchor="8" fill="1" indent="0" use-parent-layout="false"/>
                </constraints>
                <properties/>
              </component>
              <hspacer id="521a9">
                <constraints>
                  <grid row="0" column="2" row-span="1" col-span="1" vsize-policy="1" hsize-policy="6" anchor="0" fill="1" indent="0" use-parent-layout="false"/>
                </constraints>
              </hspacer>
              <component id="cdf8b" class="javax.swing.JCheckBox" binding="myAotCompletion">
                <constraints>
                  <grid row="19" column="0" row-span="1" col-span="1" vsize-policy="0" hsize-policy="3" anchor="8" fill="0" indent="0" use-parent-layout="false"/>
=======
                  <grid row="1" column="0" row-span="1" col-span="2" vsize-policy="0" hsize-policy="3" anchor="8" fill="0" indent="0" use-parent-layout="false"/>
>>>>>>> c754b77a
                </constraints>
                <properties>
                  <text value="Search all symbols (include locals)"/>
                </properties>
              </component>
              <component id="e2879" class="javax.swing.JCheckBox" binding="useOldImplicitConversionCheckBox" default-binding="true">
                <constraints>
                  <grid row="17" column="0" row-span="1" col-span="1" vsize-policy="0" hsize-policy="3" anchor="8" fill="0" indent="0" use-parent-layout="false"/>
                </constraints>
                <properties>
                  <text value="Use old implicit conversion search algorithm"/>
                </properties>
              </component>
            </children>
          </grid>
          <grid id="ff810" layout-manager="GridLayoutManager" row-count="5" column-count="2" same-size-horizontally="false" same-size-vertically="false" hgap="-1" vgap="-1">
            <margin top="9" left="9" bottom="0" right="0"/>
            <constraints>
              <tabbedpane title="Worksheet"/>
            </constraints>
            <properties/>
            <border type="none"/>
            <children>
              <vspacer id="2a166">
                <constraints>
                  <grid row="4" column="0" row-span="1" col-span="2" vsize-policy="6" hsize-policy="1" anchor="0" fill="2" indent="0" use-parent-layout="false"/>
                </constraints>
              </vspacer>
              <component id="851c9" class="javax.swing.JCheckBox" binding="runWorksheetInTheCheckBox" default-binding="true">
                <constraints>
                  <grid row="1" column="0" row-span="1" col-span="2" vsize-policy="0" hsize-policy="3" anchor="8" fill="0" indent="0" use-parent-layout="false"/>
                </constraints>
                <properties>
                  <selected value="true"/>
                  <text value="Run worksheet in the compiler process"/>
                </properties>
              </component>
              <component id="2d6a2" class="javax.swing.JCheckBox" binding="worksheetInteractiveModeCheckBox">
                <constraints>
                  <grid row="2" column="0" row-span="1" col-span="2" vsize-policy="0" hsize-policy="3" anchor="8" fill="0" indent="0" use-parent-layout="false"/>
                </constraints>
                <properties>
                  <text value="Run worksheet in the interactive mode"/>
                </properties>
              </component>
              <component id="d635f" class="javax.swing.JLabel">
                <constraints>
                  <grid row="0" column="0" row-span="1" col-span="1" vsize-policy="0" hsize-policy="0" anchor="8" fill="0" indent="0" use-parent-layout="false"/>
                </constraints>
                <properties>
                  <text value="Output cutoff limit, lines: "/>
                </properties>
              </component>
              <component id="ea0de" class="javax.swing.JSpinner" binding="outputSpinner">
                <constraints>
                  <grid row="0" column="1" row-span="1" col-span="1" vsize-policy="0" hsize-policy="6" anchor="8" fill="0" indent="0" use-parent-layout="false">
                    <minimum-size width="50" height="-1"/>
                  </grid>
                </constraints>
                <properties/>
              </component>
              <component id="29cf7" class="javax.swing.JCheckBox" binding="useEclipseCompatibilityModeCheckBox" default-binding="true">
                <constraints>
                  <grid row="3" column="0" row-span="1" col-span="2" vsize-policy="0" hsize-policy="3" anchor="8" fill="0" indent="0" use-parent-layout="false"/>
                </constraints>
                <properties>
                  <text value="Use &quot;eclipse compatibility&quot; mode"/>
                </properties>
              </component>
            </children>
          </grid>
          <grid id="3d872" layout-manager="GridLayoutManager" row-count="2" column-count="2" same-size-horizontally="false" same-size-vertically="false" hgap="-1" vgap="-1">
            <margin top="9" left="9" bottom="0" right="0"/>
            <constraints>
              <tabbedpane title="Base packages"/>
            </constraints>
            <properties/>
            <border type="none"/>
            <children>
              <vspacer id="237da">
                <constraints>
                  <grid row="1" column="0" row-span="1" col-span="1" vsize-policy="6" hsize-policy="1" anchor="0" fill="2" indent="0" use-parent-layout="false"/>
                </constraints>
              </vspacer>
              <scrollpane id="d2fa7">
                <constraints>
                  <grid row="0" column="0" row-span="1" col-span="1" vsize-policy="7" hsize-policy="7" anchor="9" fill="0" indent="0" use-parent-layout="false"/>
                </constraints>
                <properties/>
                <border type="none"/>
                <children>
                  <component id="3c711" class="javax.swing.JTextArea" binding="myBasePackages">
                    <constraints/>
                    <properties>
                      <columns value="50"/>
                      <rows value="10"/>
                    </properties>
                  </component>
                </children>
              </scrollpane>
              <hspacer id="36ed0">
                <constraints>
                  <grid row="0" column="1" row-span="1" col-span="1" vsize-policy="1" hsize-policy="6" anchor="0" fill="1" indent="0" use-parent-layout="false"/>
                </constraints>
              </hspacer>
            </children>
          </grid>
          <grid id="eda7d" layout-manager="GridLayoutManager" row-count="3" column-count="2" same-size-horizontally="false" same-size-vertically="false" hgap="-1" vgap="-1">
            <margin top="9" left="9" bottom="0" right="0"/>
            <constraints>
              <tabbedpane title="Misc"/>
            </constraints>
            <properties/>
            <border type="none"/>
            <children>
              <grid id="4233c" binding="injectionJPanel" custom-create="true" layout-manager="GridLayoutManager" row-count="1" column-count="1" same-size-horizontally="false" same-size-vertically="false" hgap="-1" vgap="-1">
                <margin top="0" left="0" bottom="0" right="0"/>
                <constraints>
                  <grid row="1" column="0" row-span="1" col-span="2" vsize-policy="3" hsize-policy="7" anchor="0" fill="3" indent="0" use-parent-layout="false"/>
                </constraints>
                <properties/>
                <border type="none"/>
                <children/>
              </grid>
              <component id="a1f46" class="javax.swing.JLabel">
                <constraints>
                  <grid row="0" column="0" row-span="1" col-span="1" vsize-policy="0" hsize-policy="0" anchor="8" fill="0" indent="0" use-parent-layout="false"/>
                </constraints>
                <properties>
                  <text value="ScalaTest default super class:"/>
                </properties>
              </component>
              <vspacer id="b81e4">
                <constraints>
                  <grid row="2" column="0" row-span="1" col-span="2" vsize-policy="6" hsize-policy="1" anchor="0" fill="2" indent="0" use-parent-layout="false"/>
                </constraints>
              </vspacer>
              <component id="db24b" class="javax.swing.JTextField" binding="scalaTestDefaultSuperClass">
                <constraints>
                  <grid row="0" column="1" row-span="1" col-span="1" vsize-policy="0" hsize-policy="6" anchor="8" fill="0" indent="0" use-parent-layout="false">
                    <preferred-size width="150" height="-1"/>
                  </grid>
                </constraints>
                <properties>
                  <columns value="25"/>
                </properties>
              </component>
            </children>
          </grid>
          <grid id="bb568" layout-manager="GridLayoutManager" row-count="2" column-count="2" same-size-horizontally="false" same-size-vertically="false" hgap="-1" vgap="-1">
            <margin top="9" left="9" bottom="0" right="0"/>
            <constraints>
              <tabbedpane title="Updates"/>
            </constraints>
            <properties/>
            <border type="none"/>
            <children>
              <vspacer id="8106f">
                <constraints>
                  <grid row="1" column="0" row-span="1" col-span="2" vsize-policy="6" hsize-policy="1" anchor="0" fill="2" indent="0" use-parent-layout="false"/>
                </constraints>
              </vspacer>
              <component id="2e967" class="javax.swing.JLabel">
                <constraints>
                  <grid row="0" column="0" row-span="1" col-span="1" vsize-policy="0" hsize-policy="0" anchor="8" fill="0" indent="0" use-parent-layout="false"/>
                </constraints>
                <properties>
                  <text value="Plugin update channel:"/>
                </properties>
              </component>
              <component id="78fe2" class="javax.swing.JComboBox" binding="updateChannel">
                <constraints>
                  <grid row="0" column="1" row-span="1" col-span="1" vsize-policy="0" hsize-policy="2" anchor="8" fill="0" indent="0" use-parent-layout="false"/>
                </constraints>
                <properties>
                  <editable value="false"/>
                  <model>
                    <item value="Release"/>
                    <item value="EAP"/>
                    <item value="Nightly"/>
                  </model>
                </properties>
              </component>
            </children>
          </grid>
        </children>
      </tabbedpane>
    </children>
  </grid>
</form><|MERGE_RESOLUTION|>--- conflicted
+++ resolved
@@ -17,11 +17,7 @@
         <properties/>
         <border type="none"/>
         <children>
-<<<<<<< HEAD
-          <grid id="daf84" layout-manager="GridLayoutManager" row-count="24" column-count="3" same-size-horizontally="false" same-size-vertically="false" hgap="-1" vgap="-1">
-=======
           <grid id="8283c" layout-manager="GridLayoutManager" row-count="14" column-count="2" same-size-horizontally="false" same-size-vertically="false" hgap="-1" vgap="-1">
->>>>>>> c754b77a
             <margin top="9" left="9" bottom="0" right="0"/>
             <constraints>
               <tabbedpane title="Editor"/>
@@ -136,11 +132,7 @@
               </component>
               <component id="199f2" class="javax.swing.JCheckBox" binding="donTShowDialogCheckBox" default-binding="true">
                 <constraints>
-<<<<<<< HEAD
-                  <grid row="18" column="0" row-span="1" col-span="3" vsize-policy="0" hsize-policy="0" anchor="8" fill="0" indent="0" use-parent-layout="false"/>
-=======
                   <grid row="12" column="0" row-span="1" col-span="2" vsize-policy="0" hsize-policy="3" anchor="8" fill="0" indent="1" use-parent-layout="false"/>
->>>>>>> c754b77a
                 </constraints>
                 <properties>
                   <text value="Don't show dialog on paste and automatically convert to Scala code"/>
@@ -148,11 +140,7 @@
               </component>
               <component id="14138" class="com.intellij.ui.TitledSeparator">
                 <constraints>
-<<<<<<< HEAD
-                  <grid row="20" column="0" row-span="1" col-span="3" vsize-policy="0" hsize-policy="3" anchor="8" fill="0" indent="0" use-parent-layout="false"/>
-=======
                   <grid row="10" column="0" row-span="1" col-span="2" vsize-policy="3" hsize-policy="3" anchor="0" fill="1" indent="0" use-parent-layout="false"/>
->>>>>>> c754b77a
                 </constraints>
                 <properties>
                   <text value="Code Conversion"/>
@@ -161,11 +149,7 @@
               <grid id="6bf6a" layout-manager="GridLayoutManager" row-count="1" column-count="2" same-size-horizontally="false" same-size-vertically="false" hgap="-1" vgap="-1">
                 <margin top="0" left="0" bottom="0" right="0"/>
                 <constraints>
-<<<<<<< HEAD
-                  <grid row="23" column="2" row-span="1" col-span="1" vsize-policy="3" hsize-policy="3" anchor="0" fill="3" indent="0" use-parent-layout="false"/>
-=======
                   <grid row="0" column="0" row-span="1" col-span="2" vsize-policy="3" hsize-policy="3" anchor="0" fill="3" indent="0" use-parent-layout="false"/>
->>>>>>> c754b77a
                 </constraints>
                 <properties/>
                 <border type="none"/>
@@ -235,11 +219,7 @@
               </component>
               <component id="73696" class="javax.swing.JCheckBox" binding="myDisableLanguageInjection">
                 <constraints>
-<<<<<<< HEAD
-                  <grid row="21" column="0" row-span="1" col-span="1" vsize-policy="0" hsize-policy="0" anchor="8" fill="0" indent="0" use-parent-layout="false"/>
-=======
                   <grid row="4" column="0" row-span="1" col-span="2" vsize-policy="0" hsize-policy="3" anchor="8" fill="0" indent="0" use-parent-layout="false"/>
->>>>>>> c754b77a
                 </constraints>
                 <properties>
                   <text value="Disable language injection in Scala files (injected languages may freeze typing with auto popup completion)"/>
@@ -247,46 +227,13 @@
               </component>
               <component id="6926b" class="javax.swing.JCheckBox" binding="myDontCacheCompound">
                 <constraints>
-<<<<<<< HEAD
-                  <grid row="21" column="1" row-span="1" col-span="1" vsize-policy="0" hsize-policy="2" anchor="8" fill="1" indent="0" use-parent-layout="false"/>
-=======
                   <grid row="5" column="0" row-span="1" col-span="2" vsize-policy="0" hsize-policy="3" anchor="8" fill="0" indent="0" use-parent-layout="false"/>
->>>>>>> c754b77a
                 </constraints>
                 <properties>
                   <text value="Don't cache compound types (use it in case of big pauses in GC)"/>
                 </properties>
               </component>
-<<<<<<< HEAD
-              <grid id="62ee1" binding="injectionJPanel" custom-create="true" layout-manager="GridLayoutManager" row-count="1" column-count="1" same-size-horizontally="false" same-size-vertically="false" hgap="-1" vgap="-1">
-                <margin top="0" left="0" bottom="0" right="0"/>
-                <constraints>
-                  <grid row="23" column="0" row-span="1" col-span="2" vsize-policy="3" hsize-policy="7" anchor="0" fill="3" indent="0" use-parent-layout="false"/>
-                </constraints>
-                <properties/>
-                <border type="none"/>
-                <children/>
-              </grid>
-              <component id="8e4cd" class="javax.swing.JLabel">
-                <constraints>
-                  <grid row="22" column="0" row-span="1" col-span="1" vsize-policy="0" hsize-policy="0" anchor="8" fill="0" indent="0" use-parent-layout="false"/>
-                </constraints>
-                <properties>
-                  <text value="ScalaTest default super class:"/>
-                </properties>
-              </component>
-              <component id="12bd3" class="javax.swing.JTextField" binding="scalaTestDefaultSuperClass">
-                <constraints>
-                  <grid row="22" column="1" row-span="1" col-span="1" vsize-policy="0" hsize-policy="6" anchor="8" fill="1" indent="0" use-parent-layout="false">
-                    <preferred-size width="150" height="-1"/>
-                  </grid>
-                </constraints>
-                <properties/>
-              </component>
-              <component id="9a52" class="javax.swing.JCheckBox" binding="showTypeInfoOnCheckBox" default-binding="true">
-=======
               <component id="f08a" class="javax.swing.JCheckBox" binding="useOldImplicitConversionCheckBox" default-binding="true">
->>>>>>> c754b77a
                 <constraints>
                   <grid row="6" column="0" row-span="1" col-span="2" vsize-policy="0" hsize-policy="3" anchor="8" fill="0" indent="0" use-parent-layout="false"/>
                 </constraints>
@@ -296,33 +243,10 @@
               </component>
               <component id="3075b" class="javax.swing.JCheckBox" binding="searchAllSymbolsIncludeCheckBox" default-binding="true">
                 <constraints>
-<<<<<<< HEAD
-                  <grid row="0" column="1" row-span="1" col-span="1" vsize-policy="0" hsize-policy="6" anchor="8" fill="1" indent="0" use-parent-layout="false"/>
-                </constraints>
-                <properties/>
-              </component>
-              <hspacer id="521a9">
-                <constraints>
-                  <grid row="0" column="2" row-span="1" col-span="1" vsize-policy="1" hsize-policy="6" anchor="0" fill="1" indent="0" use-parent-layout="false"/>
-                </constraints>
-              </hspacer>
-              <component id="cdf8b" class="javax.swing.JCheckBox" binding="myAotCompletion">
-                <constraints>
-                  <grid row="19" column="0" row-span="1" col-span="1" vsize-policy="0" hsize-policy="3" anchor="8" fill="0" indent="0" use-parent-layout="false"/>
-=======
                   <grid row="1" column="0" row-span="1" col-span="2" vsize-policy="0" hsize-policy="3" anchor="8" fill="0" indent="0" use-parent-layout="false"/>
->>>>>>> c754b77a
                 </constraints>
                 <properties>
                   <text value="Search all symbols (include locals)"/>
-                </properties>
-              </component>
-              <component id="e2879" class="javax.swing.JCheckBox" binding="useOldImplicitConversionCheckBox" default-binding="true">
-                <constraints>
-                  <grid row="17" column="0" row-span="1" col-span="1" vsize-policy="0" hsize-policy="3" anchor="8" fill="0" indent="0" use-parent-layout="false"/>
-                </constraints>
-                <properties>
-                  <text value="Use old implicit conversion search algorithm"/>
                 </properties>
               </component>
             </children>
