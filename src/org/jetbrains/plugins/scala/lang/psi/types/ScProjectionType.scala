package org.jetbrains.plugins.scala
package lang
package psi
package types

import com.intellij.openapi.project.Project
import com.intellij.psi._
import com.intellij.psi.search.GlobalSearchScope
import com.intellij.psi.util.PsiModificationTracker
import org.jetbrains.plugins.scala.caches.CachesUtil
import org.jetbrains.plugins.scala.extensions._
import org.jetbrains.plugins.scala.lang.psi.api.statements.params.{ScClassParameter, ScTypeParam}
import org.jetbrains.plugins.scala.lang.psi.api.statements.{ScTypeAlias, ScTypeAliasDefinition, ScValue}
import org.jetbrains.plugins.scala.lang.psi.api.toplevel.ScTypedDefinition
import org.jetbrains.plugins.scala.lang.psi.api.toplevel.typedef._
import org.jetbrains.plugins.scala.lang.psi.impl.ScalaPsiManager
import org.jetbrains.plugins.scala.lang.psi.impl.toplevel.synthetic.ScSyntheticClass
import org.jetbrains.plugins.scala.lang.psi.impl.toplevel.templates.ScTemplateBodyImpl
import org.jetbrains.plugins.scala.lang.psi.types.result.{Success, TypingContext}
import org.jetbrains.plugins.scala.lang.refactoring.util.ScTypeUtil.AliasType
import org.jetbrains.plugins.scala.lang.resolve.processor.ResolveProcessor
import org.jetbrains.plugins.scala.lang.resolve.{ResolveTargets, ScalaResolveResult}
import org.jetbrains.plugins.scala.macroAnnotations.CachedMappedWithRecursionGuard
import org.jetbrains.plugins.scala.util.ScEquivalenceUtil

import scala.collection.immutable.HashSet
import scala.collection.mutable.ArrayBuffer

/**
 * @author ilyas
 */

object ScProjectionType {
  def apply(projected: ScType, element: PsiNamedElement,
            superReference: Boolean /* todo: find a way to remove it*/): ScType = {
    val res = new ScProjectionType(projected, element, superReference)
    projected match {
      case c: ScCompoundType =>
        res.isAliasType match {
          case Some(AliasType(td: ScTypeAliasDefinition, _, upper)) if td.typeParameters.isEmpty => upper.getOrElse(res)
          case _ => res
        }
      case _ => res
    }
  }

  def unapply(proj: ScProjectionType): Option[(ScType, PsiNamedElement, Boolean)] = {
    Some(proj.projected, proj.element, proj.superReference)
  }
}

/**
 * This type means type projection:
 * SomeType#member
 * member can be class or type alias
 */
class ScProjectionType private (val projected: ScType, val element: PsiNamedElement,
                            val superReference: Boolean /* todo: find a way to remove it*/) extends ValueType {
  def copy(superReference: Boolean): ScProjectionType = new ScProjectionType(projected, element, superReference)

  override protected def isAliasTypeInner: Option[AliasType] = {
    if (actualElement.isInstanceOf[ScTypeAlias]) {
      actualElement match {
        case ta: ScTypeAlias if ta.typeParameters.length == 0 =>
          val subst: ScSubstitutor = actualSubst
          Some(AliasType(ta, ta.lowerBound.map(subst.subst), ta.upperBound.map(subst.subst)))
        case ta: ScTypeAlias => //higher kind case
          ta match {
            case ta: ScTypeAliasDefinition => //hack for simple cases, it doesn't cover more complicated examples
              ta.aliasedType match {
                case Success(tp, _) =>
                  actualSubst.subst(tp) match {
                    case ScParameterizedType(des, typeArgs) =>
                      val taArgs = ta.typeParameters
                      if (taArgs.length == typeArgs.length && taArgs.zip(typeArgs).forall {
                        case (tParam: ScTypeParam, ScTypeParameterType(_, _, _, _, param)) if tParam == param => true
                        case _ => false
                      }) return Some(AliasType(ta, Success(des, Some(element)), Success(des, Some(element))))
                    case _ =>
                  }
                case _ =>
              }
            case _ =>
          }
          val args: ArrayBuffer[ScExistentialArgument] = new ArrayBuffer[ScExistentialArgument]()
          val genericSubst = ScalaPsiUtil.
            typesCallSubstitutor(ta.typeParameters.map(tp => (tp.name, ScalaPsiUtil.getPsiElementId(tp))),
            ta.typeParameters.map(tp => {
              val name = tp.name + "$$"
              args += new ScExistentialArgument(name, Nil, types.Nothing, types.Any)
              ScTypeVariable(name)
            }))
          val s = actualSubst.followed(genericSubst)
          Some(AliasType(ta, ta.lowerBound.map(scType => ScExistentialType(s.subst(scType), args.toList)),
            ta.upperBound.map(scType => ScExistentialType(s.subst(scType), args.toList))))
        case _ => None
      }
    } else None
  }

  private var hash: Int = -1

  override def hashCode: Int = {
    if (hash == -1) {
      hash = projected.hashCode() + element.hashCode() * 31 + (if (superReference) 239 else 0)
    }
    hash
  }

  override def removeAbstracts = ScProjectionType(projected.removeAbstracts, element, superReference)

  override def recursiveUpdate(update: ScType => (Boolean, ScType), visited: HashSet[ScType]): ScType = {
    if (visited.contains(this)) {
      return update(this) match {
        case (true, res) => res
        case _ => this
      }
    }
    update(this) match {
      case (true, res) => res
      case _ =>
        ScProjectionType(projected.recursiveUpdate(update, visited + this), element, superReference)
    }
  }

  override def recursiveVarianceUpdateModifiable[T](data: T, update: (ScType, Int, T) => (Boolean, ScType, T),
                                                    variance: Int = 1): ScType = {
    update(this, variance, data) match {
      case (true, res, _) => res
      case (_, _, newData) =>
        ScProjectionType(projected.recursiveVarianceUpdateModifiable(newData, update, 0), element, superReference)
    }
  }

  private def actual: (PsiNamedElement, ScSubstitutor) = {
<<<<<<< HEAD
    @CachedMappedWithRecursionGuard(element, CachesUtil.PROJECTION_TYPE_ACTUAL_INNER, None,
      PsiModificationTracker.MODIFICATION_COUNT)
    def actualInner(projected: ScType): Option[(PsiNamedElement, ScSubstitutor)] = {
=======
    def actualInner(element: PsiNamedElement, data: (ScType, Boolean)): Option[(PsiNamedElement, ScSubstitutor)] = {
      val (projected, superReference) = data
>>>>>>> fc8d89b4
      val emptySubst = new ScSubstitutor(Map.empty, Map.empty, Some(projected))
      val resolvePlace = {
        def fromClazz(clazz: ScTypeDefinition): PsiElement = {
          clazz.extendsBlock.templateBody.flatMap(_.asInstanceOf[ScTemplateBodyImpl].getLastChildStub.toOption).
            getOrElse(clazz.extendsBlock)
        }
        ScType.extractClass(projected, Some(element.getProject)) match {
          case Some(clazz: ScTypeDefinition) => fromClazz(clazz)
          case _ => projected match {
            case ScThisType(clazz: ScTypeDefinition) => fromClazz(clazz)
            case _ => element
          }
        }
      }

      def resolveProcessor(kinds: Set[ResolveTargets.Value], name: String): ResolveProcessor = {
        new ResolveProcessor(kinds, resolvePlace, name) {
          override protected def addResults(results: Seq[ScalaResolveResult]): Boolean = {
            candidatesSet ++= results
            true
          }
        }
      }

      def processType(name: String): Option[(PsiNamedElement, ScSubstitutor)] = {
        import org.jetbrains.plugins.scala.lang.resolve.ResolveTargets._
        val proc = resolveProcessor(ValueSet(CLASS), name)
        proc.processType(projected, resolvePlace, ResolveState.initial)
        val candidates = proc.candidates
        if (candidates.length == 1 && candidates(0).element.isInstanceOf[PsiNamedElement]) {
          val defaultSubstitutor = emptySubst followed candidates(0).substitutor
          if (superReference) {
            ScalaPsiUtil.superTypeMembersAndSubstitutors(candidates(0).element).find {
              _.info == element
            } match {
              case Some(node) =>
                Some(element, defaultSubstitutor followed node.substitutor)
              case _ => Some(element, defaultSubstitutor)
            }
          } else Some(candidates(0).element, defaultSubstitutor)
        } else None
      }
      element match {
        case a: ScTypeAlias => processType(a.name)
        case d: ScTypedDefinition if d.isStable =>
          val name = d.name
          import org.jetbrains.plugins.scala.lang.resolve.ResolveTargets._

          val proc = resolveProcessor(ValueSet(VAL, OBJECT), name)
          proc.processType(projected, resolvePlace, ResolveState.initial)
          val candidates = proc.candidates
          if (candidates.length == 1 && candidates(0).element.isInstanceOf[PsiNamedElement]) {
            //todo: superMemberSubstitutor? However I don't know working example for this case
            Some(candidates(0).element, emptySubst followed candidates(0).substitutor)
          } else None
        case d: ScTypeDefinition => processType(d.name)
        case d: PsiClass => processType(d.getName)
        case _ => None
      }
    }

<<<<<<< HEAD
    val (actualElement, actualSubst) = actualInner(projected).getOrElse((element, ScSubstitutor.empty))
=======
    val (actualElement, actualSubst) =
      CachesUtil.getMappedWithRecursionPreventingWithRollback[PsiNamedElement, (ScType, Boolean), Option[(PsiNamedElement, ScSubstitutor)]](
        element, (projected, superReference), CachesUtil.PROJECTION_TYPE_ACTUAL_INNER, actualInner, None,
        PsiModificationTracker.MODIFICATION_COUNT).getOrElse(
          (element, ScSubstitutor.empty)
        )
>>>>>>> fc8d89b4

    (actualElement, actualSubst)
  }

  def actualElement: PsiNamedElement = actual._1
  def actualSubst: ScSubstitutor = actual._2

  override def equivInner(r: ScType, uSubst: ScUndefinedSubstitutor,
                          falseUndef: Boolean): (Boolean, ScUndefinedSubstitutor) = {
    def isSingletonOk(typed: ScTypedDefinition): Boolean = {
      typed.nameContext match {
        case v: ScValue => true
        case p: ScClassParameter if !p.isVar => true
        case _ => false
      }
    }

    actualElement match {
      case a: ScTypedDefinition if isSingletonOk(a) =>
        val subst = actualSubst
        val tp = subst.subst(a.getType(TypingContext.empty).getOrAny)
        if (ScType.isSingletonType(tp)) {
          val resInner = Equivalence.equivInner(tp, r, uSubst, falseUndef)
          if (resInner._1) return resInner
        }
      case _ =>
    }
    isAliasType match {
      case Some(AliasType(ta: ScTypeAliasDefinition, lower, _)) =>
        return Equivalence.equivInner(lower match {
          case Success(tp, _) => tp
          case _ => return (false, uSubst)
        }, r, uSubst, falseUndef)
      case _ =>
    }
    r match {
      case t: StdType =>
        element match {
          case synth: ScSyntheticClass => Equivalence.equivInner(synth.t, t, uSubst, falseUndef)
          case _ => (false, uSubst)
        }
      case param@ScParameterizedType(proj2@ScProjectionType(p1, element1, _), typeArgs) =>
        r.isAliasType match {
          case Some(AliasType(ta: ScTypeAliasDefinition, lower, _)) =>
            Equivalence.equivInner(this, lower match {
              case Success(tp, _) => tp
              case _ => return (false, uSubst)
            }, uSubst, falseUndef)
          case _ => (false, uSubst)
        }
      case proj2@ScProjectionType(p1, element1, _) =>
        proj2.actualElement match {
          case a: ScTypedDefinition if isSingletonOk(a) =>
            val subst = actualSubst
            val tp = subst.subst(a.getType(TypingContext.empty).getOrAny)
            if (ScType.isSingletonType(tp)) {
              val resInner = Equivalence.equivInner(tp, this, uSubst, falseUndef)
              if (resInner._1) return resInner
            }
          case _ =>
        }
        r.isAliasType match {
          case Some(AliasType(ta: ScTypeAliasDefinition, lower, _)) =>
            Equivalence.equivInner(this, lower match {
              case Success(tp, _) => tp
              case _ => return (false, uSubst)
            }, uSubst, falseUndef)
          case _ =>
        }
        if (actualElement != proj2.actualElement) {
          actualElement match {
            case o: ScObject =>
            case t: ScTypedDefinition if t.isStable =>
              val s: ScSubstitutor = new ScSubstitutor(Map.empty, Map.empty, Some(projected)) followed actualSubst
              t.getType(TypingContext.empty) match {
                case Success(tp, _) if ScType.isSingletonType(tp) =>
                  return Equivalence.equivInner(s.subst(tp), r, uSubst, falseUndef)
                case _ =>
              }
            case _ =>
          }
          proj2.actualElement match {
            case o: ScObject =>
            case t: ScTypedDefinition =>
              val s: ScSubstitutor =
                new ScSubstitutor(Map.empty, Map.empty, Some(p1)) followed proj2.actualSubst
              t.getType(TypingContext.empty) match {
                case Success(tp, _) if ScType.isSingletonType(tp) =>
                  return Equivalence.equivInner(s.subst(tp), this, uSubst, falseUndef)
                case _ =>
              }
            case _ =>
          }
          return (false, uSubst)
        }
        Equivalence.equivInner(projected, p1, uSubst, falseUndef)
      case ScThisType(clazz) =>
        element match {
          case o: ScObject => (false, uSubst)
          case t: ScTypedDefinition if t.isStable =>
            t.getType(TypingContext.empty) match {
              case Success(singl, _) if ScType.isSingletonType(singl) =>
                val newSubst = actualSubst.followed(new ScSubstitutor(Map.empty, Map.empty, Some(projected)))
                Equivalence.equivInner(r, newSubst.subst(singl), uSubst, falseUndef)
              case _ => (false, uSubst)
            }
          case _ => (false, uSubst)
        }
      case _ => (false, uSubst)
    }
  }

  override def isFinalType = actualElement match {
    case cl: PsiClass if cl.isEffectivelyFinal => true
    case _ => false
  }

  def visitType(visitor: ScalaTypeVisitor) {
    visitor.visitProjectionType(this)
  }

  def canEqual(other: Any): Boolean = other.isInstanceOf[ScProjectionType]

  override def equals(other: Any): Boolean = other match {
    case that: ScProjectionType =>
      (that canEqual this) &&
        projected == that.projected &&
        element == that.element &&
        superReference == that.superReference
    case _ => false
  }

  override def typeDepth: Int = projected.typeDepth
}

/**
 * This type means type, which depends on place, where you want to get expression type.
 * For example
 *
 * class A       {
 *   def foo: this.type = this
 * }
 *
 * class B extneds A       {
 *   val z = foo // <- type in this place is B.this.type, not A.this.type
 * }
 *
 * So when expression is typed, we should replace all such types be return value.
 */
case class ScThisType(clazz: ScTemplateDefinition) extends ValueType {
  clazz.getClass //throw NPE if clazz is null...

  override def equivInner(r: ScType, uSubst: ScUndefinedSubstitutor,
                          falseUndef: Boolean): (Boolean, ScUndefinedSubstitutor) = {
    (this, r) match {
      case (ScThisType(clazz1), ScThisType(clazz2)) =>
        (ScEquivalenceUtil.areClassesEquivalent(clazz1, clazz2), uSubst)
      case (ScThisType(obj1: ScObject), ScDesignatorType(obj2: ScObject)) =>
        (ScEquivalenceUtil.areClassesEquivalent(obj1, obj2), uSubst)
      case (_, ScDesignatorType(obj: ScObject)) =>
        (false, uSubst)
      case (_, ScDesignatorType(typed: ScTypedDefinition)) if typed.isStable =>
        typed.getType(TypingContext.empty) match {
          case Success(tp, _) if ScType.isSingletonType(tp) =>
            Equivalence.equivInner(this, tp, uSubst, falseUndef)
          case _ =>
            (false, uSubst)
        }
      case (_, ScProjectionType(_, o: ScObject, _)) => (false, uSubst)
      case (_, p@ScProjectionType(tp, elem: ScTypedDefinition, _)) if elem.isStable =>
        elem.getType(TypingContext.empty) match {
          case Success(singl, _) if ScType.isSingletonType(singl) =>
            val newSubst = p.actualSubst.followed(new ScSubstitutor(Map.empty, Map.empty, Some(tp)))
            Equivalence.equivInner(this, newSubst.subst(singl), uSubst, falseUndef)
          case _ => (false, uSubst)
        }
      case _ => (false, uSubst)
    }
  }

  def visitType(visitor: ScalaTypeVisitor) {
    visitor.visitThisType(this)
  }
}

/**
 * This type means normal designator type.
 * It can be whether singleton type (v.type) or simple type (java.lang.String).
 * element can be any stable element, class, value or type alias
 */
case class ScDesignatorType(element: PsiNamedElement) extends ValueType {
  override protected def isAliasTypeInner: Option[AliasType] = {
    element match {
      case ta: ScTypeAlias if ta.typeParameters.length == 0 =>
        Some(AliasType(ta, ta.lowerBound, ta.upperBound))
      case ta: ScTypeAlias => //higher kind case
        ta match {
          case ta: ScTypeAliasDefinition => //hack for simple cases, it doesn't cover more complicated examples
            ta.aliasedType match {
              case Success(tp, _) =>
                tp match {
                  case ScParameterizedType(des, typeArgs) =>
                    val taArgs = ta.typeParameters
                    if (taArgs.length == typeArgs.length && taArgs.zip(typeArgs).forall {
                      case (tParam: ScTypeParam, ScTypeParameterType(_, _, _, _, param)) if tParam == param => true
                      case _ => false
                    }) return Some(AliasType(ta, Success(des, Some(element)), Success(des, Some(element))))
                  case _ =>
                }
              case _ =>
            }
          case _ =>
        }
        val args: ArrayBuffer[ScExistentialArgument] = new ArrayBuffer[ScExistentialArgument]()
        val genericSubst = ScalaPsiUtil.
          typesCallSubstitutor(ta.typeParameters.map(tp => (tp.name, ScalaPsiUtil.getPsiElementId(tp))),
          ta.typeParameters.map(tp => {
            val name = tp.name + "$$"
            args += new ScExistentialArgument(name, Nil, types.Nothing, types.Any)
            ScTypeVariable(name)
          }))
        Some(AliasType(ta, ta.lowerBound.map(scType => ScExistentialType(genericSubst.subst(scType), args.toList)),
          ta.upperBound.map(scType => ScExistentialType(genericSubst.subst(scType), args.toList))))
      case _ => None
    }
  }

  override def getValType: Option[StdType] = {
    element match {
      case o: ScObject => None
      case clazz: PsiClass =>
        ScType.baseTypesQualMap.get(clazz.qualifiedName)
      case _ => None
    }
  }

  private var isStaticClass = false
  /**
   * You can use this method to check if it's Java class,
   * which is used for getting static context => no implicit conversion
   */
  def isStatic = isStaticClass
  def this(elem: PsiNamedElement, isStaticClass: Boolean) {
    this (elem)
    this.isStaticClass = isStaticClass
  }

  override def equivInner(r: ScType, uSubst: ScUndefinedSubstitutor,
                          falseUndef: Boolean): (Boolean, ScUndefinedSubstitutor) = {
    (this, r) match {
      case (ScDesignatorType(a: ScTypeAliasDefinition), _) =>
        Equivalence.equivInner(a.aliasedType match {
          case Success(tp, _) => tp
          case _ => return (false, uSubst)
        }, r, uSubst, falseUndef)
      case (_, ScDesignatorType(element1)) =>
        if (ScEquivalenceUtil.smartEquivalence(element, element1)) return (true, uSubst)
        if (ScType.isSingletonType(this) && ScType.isSingletonType(r)) {
          element match {
            case o: ScObject =>
            case bind: ScTypedDefinition if bind.isStable =>
              bind.getType(TypingContext.empty) match {
                case Success(tp, _) if ScType.isSingletonType(tp) =>
                  return Equivalence.equivInner(tp, r, uSubst, falseUndef)
                case _ =>
              }
            case _ =>
          }
          element1 match {
            case o: ScObject =>
            case bind: ScTypedDefinition if bind.isStable =>
              bind.getType(TypingContext.empty) match {
                case Success(tp, _) if ScType.isSingletonType(tp) =>
                  return Equivalence.equivInner(tp, this, uSubst, falseUndef)
                case _ =>
              }
          }
        }
        (false, uSubst)
      case _ => (false, uSubst)
    }
  }

  def visitType(visitor: ScalaTypeVisitor) {
    visitor.visitDesignatorType(this)
  }

  override def isFinalType = element match {
    case cl: PsiClass if cl.isEffectivelyFinal => true
    case _ => false
  }
}

object ScDesignatorType {
  def fromClassFqn(fqn: String, project: Project, scope: GlobalSearchScope): ScType = {
    Option(ScalaPsiManager.instance(project).getCachedClass(scope, fqn)) match {
      case Some(c) => ScType.designator(c)
      case _ => types.Nothing
    }
  }
}<|MERGE_RESOLUTION|>--- conflicted
+++ resolved
@@ -133,14 +133,9 @@
   }
 
   private def actual: (PsiNamedElement, ScSubstitutor) = {
-<<<<<<< HEAD
-    @CachedMappedWithRecursionGuard(element, CachesUtil.PROJECTION_TYPE_ACTUAL_INNER, None,
-      PsiModificationTracker.MODIFICATION_COUNT)
-    def actualInner(projected: ScType): Option[(PsiNamedElement, ScSubstitutor)] = {
-=======
-    def actualInner(element: PsiNamedElement, data: (ScType, Boolean)): Option[(PsiNamedElement, ScSubstitutor)] = {
-      val (projected, superReference) = data
->>>>>>> fc8d89b4
+      @CachedMappedWithRecursionGuard(element, CachesUtil.PROJECTION_TYPE_ACTUAL_INNER, None,
+        PsiModificationTracker.MODIFICATION_COUNT)
+      def actualInner(projected: ScType, superReference: Boolean): Option[(PsiNamedElement, ScSubstitutor)] = {
       val emptySubst = new ScSubstitutor(Map.empty, Map.empty, Some(projected))
       val resolvePlace = {
         def fromClazz(clazz: ScTypeDefinition): PsiElement = {
@@ -202,16 +197,7 @@
       }
     }
 
-<<<<<<< HEAD
-    val (actualElement, actualSubst) = actualInner(projected).getOrElse((element, ScSubstitutor.empty))
-=======
-    val (actualElement, actualSubst) =
-      CachesUtil.getMappedWithRecursionPreventingWithRollback[PsiNamedElement, (ScType, Boolean), Option[(PsiNamedElement, ScSubstitutor)]](
-        element, (projected, superReference), CachesUtil.PROJECTION_TYPE_ACTUAL_INNER, actualInner, None,
-        PsiModificationTracker.MODIFICATION_COUNT).getOrElse(
-          (element, ScSubstitutor.empty)
-        )
->>>>>>> fc8d89b4
+    val (actualElement, actualSubst) = actualInner(projected, superReference).getOrElse(element, ScSubstitutor.empty)
 
     (actualElement, actualSubst)
   }
