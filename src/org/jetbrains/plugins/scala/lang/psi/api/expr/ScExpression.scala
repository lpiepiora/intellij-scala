package org.jetbrains.plugins.scala
package lang
package psi
package api
package expr

import com.intellij.openapi.progress.ProgressManager
import com.intellij.psi._
import com.intellij.psi.util.PsiModificationTracker
import org.jetbrains.plugins.scala.caches.CachesUtil
import org.jetbrains.plugins.scala.extensions.ElementText
import org.jetbrains.plugins.scala.lang.lexer.ScalaTokenTypes
import org.jetbrains.plugins.scala.lang.psi.ScalaPsiUtil.{MethodValue, SafeCheckException}
import org.jetbrains.plugins.scala.lang.psi.api.base.ScLiteral
import org.jetbrains.plugins.scala.lang.psi.api.base.types.ScTypeElement
import org.jetbrains.plugins.scala.lang.psi.api.toplevel.imports.usages.ImportUsed
import org.jetbrains.plugins.scala.lang.psi.api.toplevel.typedef.ScTrait
import org.jetbrains.plugins.scala.lang.psi.impl.{ScalaPsiElementFactory, ScalaPsiManager}
import org.jetbrains.plugins.scala.lang.psi.implicits.{ImplicitCollector, ScImplicitlyConvertible}
import org.jetbrains.plugins.scala.lang.psi.types._
import org.jetbrains.plugins.scala.lang.psi.types.nonvalue.{Parameter, ScMethodType, ScTypePolymorphicType}
import org.jetbrains.plugins.scala.lang.psi.types.result.{Failure, Success, TypeResult, TypingContext}
import org.jetbrains.plugins.scala.lang.resolve.processor.MethodResolveProcessor
import org.jetbrains.plugins.scala.lang.resolve.{ScalaResolveResult, StdKinds}
import org.jetbrains.plugins.scala.macroAnnotations.CachedMappedWithRecursionGuard

import scala.annotation.tailrec
import scala.collection.mutable.ArrayBuffer
import scala.collection.{Seq, Set}

/**
 * @author ilyas, Alexander Podkhalyuzin
 */

trait ScExpression extends ScBlockStatement with PsiAnnotationMemberValue with ImplicitParametersOwner {
  import org.jetbrains.plugins.scala.lang.psi.api.expr.ScExpression._
  /**
   * This method returns real type, after using implicit conversions.
   * Second parameter to return is used imports for this conversion.
   * @param expectedOption to which type we trying to convert
   * @param ignoreBaseTypes parameter to avoid value discarding, literal narrowing, widening
   *                        this parameter is useful for refactorings (introduce variable)
   */
  @CachedMappedWithRecursionGuard(this, ExpressionTypeResult(Failure("Recursive getTypeAfterImplicitConversion",
    Some(this)), Set.empty, None), PsiModificationTracker.MODIFICATION_COUNT)
  def getTypeAfterImplicitConversion(checkImplicits: Boolean = true, isShape: Boolean = false,
                                     expectedOption: Option[ScType] = None,
                                     ignoreBaseTypes: Boolean = false,
                                     fromUnderscore: Boolean = false): ExpressionTypeResult = {
    if (isShape) {
      def default = ExpressionTypeResult(Success(getShape()._1, Some(this)), Set.empty, None)
      val tr = getTypeWithoutImplicits(ignoreBaseTypes, fromUnderscore)
      val expectedOpt = expectedOption.orElse(expectedType(fromUnderscore))
      (tr, expectedOpt) match {
        case (Success(tp, _), Some(expected)) if !tp.conforms(expected) =>
          tryConvertToSAM(fromUnderscore, expected, tp).getOrElse(default)
        case _ => default
      }
    }
    else {
      val expected: ScType = expectedOption.getOrElse(expectedType(fromUnderscore).orNull)
      if (expected == null) {
        ExpressionTypeResult(getTypeWithoutImplicits(ignoreBaseTypes, fromUnderscore), Set.empty, None)
      } else {
        val tr = getTypeWithoutImplicits(ignoreBaseTypes, fromUnderscore)
        def defaultResult: ExpressionTypeResult = ExpressionTypeResult(tr, Set.empty, None)
        if (!checkImplicits) defaultResult //do not try implicit conversions for shape check
        else {
          tr match {
            //if this result is ok, we do not need to think about implicits
            case Success(tp, _) if tp.conforms(expected) => defaultResult
            case Success(tp, _) =>
              tryConvertToSAM(fromUnderscore, expected, tp) match {
                case Some(r) => return r
                case _ =>
              }

              val functionType = ScFunctionType(expected, Seq(tp))(getProject, getResolveScope)
              val results = new ImplicitCollector(this, functionType, functionType, None,
                isImplicitConversion = true, isExtensionConversion = false).collect()
              if (results.length == 1) {
                val res = results.head
                val paramType = InferUtil.extractImplicitParameterType(res)
                paramType match {
                  case ScFunctionType(rt, Seq(param)) =>
                    ExpressionTypeResult(Success(rt, Some(this)), res.importsUsed, Some(res.getElement))
                  case _ =>
                    ScalaPsiManager.instance(getProject).getCachedClass(
                      "scala.Function1", getResolveScope, ScalaPsiManager.ClassCategory.TYPE
                    ) match {
                      case function1: ScTrait =>
                        ScParameterizedType(ScType.designator(function1), function1.typeParameters.map(tp =>
                          new ScUndefinedType(new ScTypeParameterType(tp, ScSubstitutor.empty), 1))) match {
                          case funTp: ScParameterizedType =>
                            val secondArg = funTp.typeArgs(1)
                            Conformance.undefinedSubst(funTp, paramType).getSubstitutor match {
                              case Some(subst) =>
                                val rt = subst.subst(secondArg)
                                if (rt.isInstanceOf[ScUndefinedType]) defaultResult
                                else {
                                  ExpressionTypeResult(Success(rt, Some(this)), res.importsUsed, Some(res.getElement))
                                }
                              case None => defaultResult
                            }
                          case _ => defaultResult
                        }
                      case _ => defaultResult
                    }
                }
              } else defaultResult
            case _ => defaultResult
          }
        }
      }
    }
  }

<<<<<<< HEAD
  private def tryConvertToSAM(fromUnderscore: Boolean, expected: ScType, tp: ScType) = {
    def checkForSAM(): Option[ExpressionTypeResult] = {
      if (ScalaPsiUtil.isSAMEnabled(this) && ScFunctionType.isFunctionType(tp)) {
        ScalaPsiUtil.toSAMType(expected, getResolveScope) match {
          case Some(methodType) if tp.conforms(methodType) =>
            Some(ExpressionTypeResult(Success(expected, Some(this)), Set.empty, None))
          case _ => None
        }
      } else None
    }

    this match {
      case MethodValue(_) => checkForSAM() //eta expansion happened
      case ScFunctionExpr(_, _) if fromUnderscore => checkForSAM()
      case _ if !fromUnderscore && ScalaPsiUtil.isAnonExpression(this) => checkForSAM()
      case _ => None
    }
  }

  def getTypeWithoutImplicits(ignoreBaseTypes: Boolean = false, fromUnderscore: Boolean = false): TypeResult[ScType] = {
    @CachedMappedWithRecursionGuard(this, CachesUtil.TYPE_WITHOUT_IMPLICITS,
      Failure("Recursive getTypeWithoutImplicits", Some(this)), PsiModificationTracker.MODIFICATION_COUNT)
    def inner(ignoreBaseTypes: Boolean, fromUnderscore: Boolean): TypeResult[ScType] = {
      val inner = getNonValueType(TypingContext.empty, ignoreBaseTypes, fromUnderscore)
      inner match {
        case Success(rtp, _) =>
          var res = rtp

          def tryUpdateRes(checkExpectedType: Boolean) {
            if (checkExpectedType) {
              InferUtil.updateAccordingToExpectedType(Success(res, Some(this)), fromImplicitParameters = true,
                filterTypeParams = false, expectedType = expectedType(fromUnderscore), expr = this,
                check = checkExpectedType) match {
                case Success(newRes, _) => res = newRes
                case _ =>
              }
=======
  @CachedMappedWithRecursionGuard(this, Failure("Recursive getTypeWithoutImplicits", Some(this)), PsiModificationTracker.MODIFICATION_COUNT)
  private def getTypeWithoutImplicitsImpl(ignoreBaseTypes: Boolean, fromUnderscore: Boolean): TypeResult[ScType] = {
    val inner = getNonValueType(TypingContext.empty, ignoreBaseTypes, fromUnderscore)
    inner match {
      case Success(rtp, _) =>
        var res = rtp

        def tryUpdateRes(checkExpectedType: Boolean) {
          if (checkExpectedType) {
            InferUtil.updateAccordingToExpectedType(Success(res, Some(this)), fromImplicitParameters = true,
              filterTypeParams = false, expectedType = expectedType(fromUnderscore), expr = this,
              check = checkExpectedType) match {
              case Success(newRes, _) => res = newRes
              case _ =>
>>>>>>> 873e368f
            }
          }

          val checkImplicitParameters = ScalaPsiUtil.withEtaExpansion(this)
          if (checkImplicitParameters) {
            val tuple = InferUtil.updateTypeWithImplicitParameters(res, this, None, checkExpectedType, fullInfo = false)
            res = tuple._1
            if (fromUnderscore) implicitParametersFromUnder = tuple._2
            else implicitParameters = tuple._2
          }
        }

        @tailrec
        def isMethodInvocation(expr: ScExpression = this): Boolean = {
          expr match {
            case p: ScPrefixExpr => false
            case p: ScPostfixExpr => false
            case _: MethodInvocation => true
            case p: ScParenthesisedExpr =>
              p.expr match {
                case Some(exp) => isMethodInvocation(exp)
                case _ => false
              }
            case _ => false
          }
        }
        if (!isMethodInvocation()) { //it is not updated according to expected type, let's do it
        val oldRes = res
          try {
            tryUpdateRes(checkExpectedType = true)
          } catch {
            case _: SafeCheckException =>
              res = oldRes
              tryUpdateRes(checkExpectedType = false)
          }
        }

        def removeMethodType(retType: ScType, updateType: ScType => ScType = t => t) {
          def updateRes(exp: Option[ScType]) {

            exp match {
              case Some(expected) =>
                expected.removeAbstracts match {
                  case ScFunctionType(_, params) =>
                  case expect if ScalaPsiUtil.isSAMEnabled(this) =>
                    ScalaPsiUtil.toSAMType(expect, getResolveScope) match {
                      case Some(_) =>
                      case _ => res = updateType(retType)
                    }
                  case _ => res = updateType(retType)
                }
              case _ => res = updateType(retType)
            }
          }

          updateRes(expectedType(fromUnderscore))
        }

        res match {
          case ScTypePolymorphicType(ScMethodType(retType, params, _), tp) if params.isEmpty  &&
            !ScUnderScoreSectionUtil.isUnderscore(this) =>
            removeMethodType(retType, t => ScTypePolymorphicType(t, tp))
          case ScMethodType(retType, params, _) if params.isEmpty &&
            !ScUnderScoreSectionUtil.isUnderscore(this) =>
            removeMethodType(retType)
          case _ =>
        }

        val valType = res.inferValueType.unpackedType

        if (ignoreBaseTypes) Success(valType, Some(this))
        else {
          expectedType(fromUnderscore) match {
            case Some(expected) =>
              //value discarding
              if (expected.removeAbstracts equiv Unit) return Success(Unit, Some(this))
              //numeric literal narrowing
              val needsNarrowing = this match {
                case _: ScLiteral => getNode.getFirstChildNode.getElementType == ScalaTokenTypes.tINTEGER
                case p: ScPrefixExpr => p.operand match {
                  case l: ScLiteral =>
                    l.getNode.getFirstChildNode.getElementType == ScalaTokenTypes.tINTEGER &&
                      Set("+", "-").contains(p.operation.getText)
                  case _ => false
                }
                case _ => false
              }

              def checkNarrowing: Option[TypeResult[ScType]] = {
                try {
                  lazy val i = this match {
                    case l: ScLiteral    => l.getValue match {
                      case i: Integer => i.intValue
                      case _          => scala.Int.MaxValue
                    }
                    case p: ScPrefixExpr =>
                      val mult = if (p.operation.getText == "-") -1 else 1
                      p.operand match {
                        case l: ScLiteral => l.getValue match {
                          case i: Integer => mult * i.intValue
                          case _          => scala.Int.MaxValue
                        }
                      }
                  }
                  expected.removeAbstracts match {
                    case types.Char  =>
                      if (i >= scala.Char.MinValue.toInt && i <= scala.Char.MaxValue.toInt) {
                        return Some(Success(Char, Some(this)))
                      }
                    case types.Byte  =>
                      if (i >= scala.Byte.MinValue.toInt && i <= scala.Byte.MaxValue.toInt) {
                        return Some(Success(Byte, Some(this)))
                      }
                    case types.Short =>
                      if (i >= scala.Short.MinValue.toInt && i <= scala.Short.MaxValue.toInt) {
                        return Some(Success(Short, Some(this)))
                      }
                    case _           =>
                  }
                }
                catch {
                  case _: NumberFormatException => //do nothing
                }
                None
              }

              val check = if (needsNarrowing) checkNarrowing else None
              if (check.isDefined) check.get
              else {
                //numeric widening
                def checkWidening(l: ScType, r: ScType): Option[TypeResult[ScType]] = {
                  (l, r) match {
                    case (Byte, Short | Int | Long | Float | Double) => Some(Success(expected, Some(this)))
                    case (Short, Int | Long | Float | Double) => Some(Success(expected, Some(this)))
                    case (Char, Byte | Short | Int | Long | Float | Double) => Some(Success(expected, Some(this)))
                    case (Int, Long | Float | Double) => Some(Success(expected, Some(this)))
                    case (Long, Float | Double) => Some(Success(expected, Some(this)))
                    case (Float, Double) => Some(Success(expected, Some(this)))
                    case _ => None
                  }
                }
                (valType.getValType, expected.getValType) match {
                  case (Some(l), Some(r)) => checkWidening(l, r) match {
                    case Some(x) => x
                    case _ => Success(valType, Some(this))
                  }
                  case _ => Success(valType, Some(this))
                }
              }
            case _ => Success(valType, Some(this))
          }
        }
      case _ => inner
    }
  }

  def getTypeWithoutImplicits(ctx: TypingContext, //todo: remove TypingContext?
                              ignoreBaseTypes: Boolean = false,
                              fromUnderscore: Boolean = false): TypeResult[ScType] = {
    ProgressManager.checkCanceled()
    getTypeWithoutImplicitsImpl(ignoreBaseTypes, fromUnderscore)
  }

  def getType(ctx: TypingContext = TypingContext.empty): TypeResult[ScType] = {
    this match {
      case ref: ScReferenceExpression if ref.refName == ScImplicitlyConvertible.IMPLICIT_EXPRESSION_NAME =>
        val data = getUserData(ScImplicitlyConvertible.FAKE_EXPRESSION_TYPE_KEY)
        if (data != null) return Success(data, Some(this))
      case _ =>
    }
    getTypeAfterImplicitConversion().tr
  }

  def getTypeIgnoreBaseType(ctx: TypingContext = TypingContext.empty): TypeResult[ScType] = getTypeAfterImplicitConversion(ignoreBaseTypes = true).tr

  def getTypeExt(ctx: TypingContext = TypingContext.empty): ScExpression.ExpressionTypeResult = getTypeAfterImplicitConversion()

  def getShape(ignoreAssign: Boolean = false): (ScType, String) = {
    this match {
      case assign: ScAssignStmt if !ignoreAssign && assign.assignName.isDefined =>
        (assign.getRExpression.map(_.getShape(ignoreAssign = true)._1).getOrElse(Nothing), assign.assignName.get)
      case expr: ScExpression =>
        ScalaPsiUtil.isAnonymousExpression(expr) match {
          case (-1, _) => (Nothing, "")
          case (i, expr: ScFunctionExpr) =>
            (ScFunctionType(expr.result.map(_.getShape(ignoreAssign = true)._1).getOrElse(Nothing), Seq.fill(i)(Any))(getProject, getResolveScope), "")
          case (i, _) => (ScFunctionType(Nothing, Seq.fill(i)(Any))(getProject, getResolveScope), "")
        }
      case _ => (Nothing, "")
    }
  }

  @volatile
  protected var implicitParameters: Option[Seq[ScalaResolveResult]] = None

  @volatile
  protected var implicitParametersFromUnder: Option[Seq[ScalaResolveResult]] = None

  /**
   * Warning! There is a hack in scala compiler for ClassManifest and ClassTag.
   * In case of implicit parameter with type ClassManifest[T]
   * this method will return ClassManifest with substitutor of type T.
   * @return implicit parameters used for this expression
   */
  def findImplicitParameters: Option[Seq[ScalaResolveResult]] = {
    ProgressManager.checkCanceled()

    if (ScUnderScoreSectionUtil.underscores(this).nonEmpty) {
      getTypeWithoutImplicits(fromUnderscore = true) //to update implicitParametersFromUnder
      implicitParametersFromUnder
    } else {
      getType(TypingContext.empty) //to update implicitParameters field
      implicitParameters
    }
  }

  @CachedMappedWithRecursionGuard(this, Failure("Recursive getNonValueType", Some(this)), PsiModificationTracker.MODIFICATION_COUNT)
  private def getNonValueTypeImpl(ignoreBaseType: Boolean, fromUnderscore: Boolean): TypeResult[ScType] = {
    if (fromUnderscore) innerType(TypingContext.empty)
    else {
      val unders = ScUnderScoreSectionUtil.underscores(this)
      if (unders.isEmpty) innerType(TypingContext.empty)
      else {
        val params = unders.zipWithIndex.map {
          case (u, index) =>
            val tpe = u.getNonValueType(TypingContext.empty, ignoreBaseType).getOrAny.inferValueType.unpackedType
            new Parameter("", None, tpe, false, false, false, index)
        }
        val methType =
          new ScMethodType(getTypeAfterImplicitConversion(ignoreBaseTypes = ignoreBaseType,
            fromUnderscore = true).tr.getOrAny,
            params, false)(getProject, getResolveScope)
        new Success(methType, Some(this))
      }
    }
  }

  def getNonValueType(ctx: TypingContext = TypingContext.empty, //todo: remove?
                      ignoreBaseType: Boolean = false,
                      fromUnderscore: Boolean = false): TypeResult[ScType] = {
    ProgressManager.checkCanceled()
    getNonValueTypeImpl(ignoreBaseType, fromUnderscore)
  }

  protected def innerType(ctx: TypingContext): TypeResult[ScType] =
    Failure(ScalaBundle.message("no.type.inferred", getText), Some(this))

  /**
   * Some expression may be replaced only with another one
   */
  def replaceExpression(expr: ScExpression, removeParenthesis: Boolean): ScExpression = {
    val oldParent = getParent
    if (oldParent == null) throw new PsiInvalidElementAccessException(this)
    if (removeParenthesis && oldParent.isInstanceOf[ScParenthesisedExpr]) {
      return oldParent.asInstanceOf[ScExpression].replaceExpression(expr, removeParenthesis = true)
    }
    val newExpr: ScExpression = if (ScalaPsiUtil.needParentheses(this, expr)) {
      ScalaPsiElementFactory.createExpressionFromText("(" + expr.getText + ")", getManager)
    } else expr
    val parentNode = oldParent.getNode
    val newNode = newExpr.copy.getNode
    parentNode.replaceChild(this.getNode, newNode)
    newNode.getPsi.asInstanceOf[ScExpression]
  }


  def expectedType(fromUnderscore: Boolean = true): Option[ScType] = {
    this match {
      case ref: ScMethodCall if ref.getText == ScImplicitlyConvertible.IMPLICIT_CALL_TEXT =>
        val data = getUserData(ScImplicitlyConvertible.FAKE_EXPECTED_TYPE_KEY)
        if (data != null) return data
      case _ =>
    }
    expectedTypeEx(fromUnderscore).map(_._1)
  }

  def expectedTypeEx(fromUnderscore: Boolean = true): Option[(ScType, Option[ScTypeElement])] =
    ExpectedTypes.expectedExprType(this, fromUnderscore)

  def expectedTypes(fromUnderscore: Boolean = true): Array[ScType] = expectedTypesEx(fromUnderscore).map(_._1)

  @CachedMappedWithRecursionGuard(this, Array.empty[(ScType, Option[ScTypeElement])], PsiModificationTracker.MODIFICATION_COUNT)
  def expectedTypesEx(fromUnderscore: Boolean = true): Array[(ScType, Option[ScTypeElement])] = {
    ExpectedTypes.expectedExprTypes(this, fromUnderscore = fromUnderscore)
  }

  @CachedMappedWithRecursionGuard(this, None, PsiModificationTracker.MODIFICATION_COUNT)
  def smartExpectedType(fromUnderscore: Boolean = true): Option[ScType] = ExpectedTypes.smartExpectedType(this, fromUnderscore)

  @volatile
  private var additionalExpression: Option[(ScExpression, ScType)] = None

  def setAdditionalExpression(additionalExpression: Option[(ScExpression, ScType)]) {
    this.additionalExpression = additionalExpression
  }

  /**
   * This method should be used to get implicit conversions and used imports, while eta expanded method return was
   * implicitly converted
   * @return mirror for this expression, in case if it exists
   */
  def getAdditionalExpression: Option[(ScExpression, ScType)] = {
    getType(TypingContext.empty)
    additionalExpression
  }

  /**
   * This method returns following values:
   * @return implicit conversions, actual value, conversions from the first part, conversions from the second part
   */
  def getImplicitConversions(fromUnder: Boolean = false,
                             expectedOption: => Option[ScType] = smartExpectedType()):
    (Seq[PsiNamedElement], Option[PsiNamedElement], Seq[PsiNamedElement], Seq[PsiNamedElement]) = {
    val map = new ScImplicitlyConvertible(this).implicitMap(fromUnder = fromUnder, args = expectedTypes(fromUnder).toSeq)
    val implicits: Seq[PsiNamedElement] = map.map(_.element)
    val implicitFunction: Option[PsiNamedElement] = getParent match {
      case ref: ScReferenceExpression =>
        val resolve = ref.multiResolve(false)
        if (resolve.length == 1) {
          resolve.apply(0).asInstanceOf[ScalaResolveResult].implicitFunction
        } else None
      case inf: ScInfixExpr if (inf.isLeftAssoc && this == inf.rOp) || (!inf.isLeftAssoc && this == inf.lOp) =>
        val resolve = inf.operation.multiResolve(false)
        if (resolve.length == 1) {
          resolve.apply(0).asInstanceOf[ScalaResolveResult].implicitFunction
        } else None
      case call: ScMethodCall => call.getImplicitFunction
      case gen: ScGenerator => gen.getParent match {
        case call: ScMethodCall => call.getImplicitFunction
        case _ => None
      }
      case _ => getTypeAfterImplicitConversion(expectedOption = expectedOption,
        fromUnderscore = fromUnder).implicitFunction
    }
    (implicits, implicitFunction, map.filter(!_.isFromCompanion).map(_.element), map.filter(_.isFromCompanion).map(_.element))
  }

  final def calculateReturns(withBooleanInfix: Boolean = false): Seq[PsiElement] = {
    val res = new ArrayBuffer[PsiElement]
    def calculateReturns0(el: PsiElement) {
      el match {
        case tr: ScTryStmt =>
          calculateReturns0(tr.tryBlock)
          tr.catchBlock match {
            case Some(ScCatchBlock(caseCl)) =>
              caseCl.caseClauses.flatMap(_.expr).foreach(calculateReturns0)
            case _ =>
          }
        case block: ScBlock =>
          block.lastExpr match {
            case Some(expr) => calculateReturns0(expr)
            case _ => res += block
          }
        case pe: ScParenthesisedExpr =>
          pe.expr.foreach(calculateReturns0)
        case m: ScMatchStmt =>
          m.getBranches.foreach(calculateReturns0)
        case i: ScIfStmt =>
          i.elseBranch match {
            case Some(e) =>
              calculateReturns0(e)
              i.thenBranch match {
                case Some(thenBranch) => calculateReturns0(thenBranch)
                case _ =>
              }
            case _ => res += i
          }
        case infix @ ScInfixExpr(ScExpression.Type(types.Boolean), ElementText(op), right @ ScExpression.Type(types.Boolean))
          if withBooleanInfix && (op == "&&" || op == "||") => calculateReturns0(right)
        //TODO "!contains" is a quick fix, function needs unit testing to validate its behavior
        case _ => if (!res.contains(el)) res += el
      }
    }
    calculateReturns0(this)
    res
  }

  @CachedMappedWithRecursionGuard(this, Array.empty[ScalaResolveResult], PsiModificationTracker.MODIFICATION_COUNT)
  def applyShapeResolveForExpectedType(tp: ScType, exprs: Seq[ScExpression], call: Option[MethodInvocation]): Array[ScalaResolveResult] = {
    val applyProc =
      new MethodResolveProcessor(this, "apply", List(exprs), Seq.empty, Seq.empty /* todo: ? */,
        StdKinds.methodsOnly, isShapeResolve = true)
    applyProc.processType(tp, this)
    var cand = applyProc.candidates
    if (cand.length == 0 && call.isDefined) {
      val expr = call.get.getEffectiveInvokedExpr
      ScalaPsiUtil.findImplicitConversion(expr, "apply", expr, applyProc, noImplicitsForArgs = false) match {
        case Some(res) =>
          var state = ResolveState.initial.put(CachesUtil.IMPLICIT_FUNCTION, res.element)
          res.getClazz match {
            case Some(cl: PsiClass) => state = state.put(ScImplicitlyConvertible.IMPLICIT_RESOLUTION_KEY, cl)
            case _ =>
          }
          applyProc.processType(res.getTypeWithDependentSubstitutor, expr, state)
          cand = applyProc.candidates
        case _ =>
      }
    }
    if (cand.length == 0 && ScalaPsiUtil.approveDynamic(tp, getProject, getResolveScope) && call.isDefined) {
      cand = ScalaPsiUtil.processTypeForUpdateOrApplyCandidates(call.get, tp, isShape = true, isDynamic = true)
    }
    cand
  }
}

object ScExpression {
  case class ExpressionTypeResult(tr: TypeResult[ScType],
                                  importsUsed: scala.collection.Set[ImportUsed],
                                  implicitFunction: Option[PsiNamedElement])

  object Type {
    def unapply(exp: ScExpression): Option[ScType] = exp.getType(TypingContext.empty).toOption
  }
}<|MERGE_RESOLUTION|>--- conflicted
+++ resolved
@@ -115,7 +115,6 @@
     }
   }
 
-<<<<<<< HEAD
   private def tryConvertToSAM(fromUnderscore: Boolean, expected: ScType, tp: ScType) = {
     def checkForSAM(): Option[ExpressionTypeResult] = {
       if (ScalaPsiUtil.isSAMEnabled(this) && ScFunctionType.isFunctionType(tp)) {
@@ -135,24 +134,6 @@
     }
   }
 
-  def getTypeWithoutImplicits(ignoreBaseTypes: Boolean = false, fromUnderscore: Boolean = false): TypeResult[ScType] = {
-    @CachedMappedWithRecursionGuard(this, CachesUtil.TYPE_WITHOUT_IMPLICITS,
-      Failure("Recursive getTypeWithoutImplicits", Some(this)), PsiModificationTracker.MODIFICATION_COUNT)
-    def inner(ignoreBaseTypes: Boolean, fromUnderscore: Boolean): TypeResult[ScType] = {
-      val inner = getNonValueType(TypingContext.empty, ignoreBaseTypes, fromUnderscore)
-      inner match {
-        case Success(rtp, _) =>
-          var res = rtp
-
-          def tryUpdateRes(checkExpectedType: Boolean) {
-            if (checkExpectedType) {
-              InferUtil.updateAccordingToExpectedType(Success(res, Some(this)), fromImplicitParameters = true,
-                filterTypeParams = false, expectedType = expectedType(fromUnderscore), expr = this,
-                check = checkExpectedType) match {
-                case Success(newRes, _) => res = newRes
-                case _ =>
-              }
-=======
   @CachedMappedWithRecursionGuard(this, Failure("Recursive getTypeWithoutImplicits", Some(this)), PsiModificationTracker.MODIFICATION_COUNT)
   private def getTypeWithoutImplicitsImpl(ignoreBaseTypes: Boolean, fromUnderscore: Boolean): TypeResult[ScType] = {
     val inner = getNonValueType(TypingContext.empty, ignoreBaseTypes, fromUnderscore)
@@ -167,7 +148,6 @@
               check = checkExpectedType) match {
               case Success(newRes, _) => res = newRes
               case _ =>
->>>>>>> 873e368f
             }
           }
 
