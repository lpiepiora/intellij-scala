--- conflicted
+++ resolved
@@ -8,21 +8,14 @@
 import base.ScModifierList
 import org.jetbrains.plugins.scala.lang.psi.ScalaPsiElement
 import toplevel.ScModifierListOwner
-<<<<<<< HEAD
-=======
 import toplevel.typedef.ScMember
->>>>>>> 0df9d139
 
 /** 
 * @author Alexander Podkhalyuzin
 * Date: 22.02.2008
 */
 
-<<<<<<< HEAD
-trait ScClassParameter extends ScParameter with ScModifierListOwner {
-=======
 trait ScClassParameter extends ScParameter with ScModifierListOwner with ScMember {
->>>>>>> 0df9d139
   def isVal() : Boolean
   def isVar() : Boolean
 }