package org.jetbrains.plugins.scala
package lang
package refactoring
package introduceVariable

import com.intellij.openapi.actionSystem.DataContext
import com.intellij.openapi.command.impl.StartMarkAction
import com.intellij.openapi.editor.Editor
import com.intellij.openapi.editor.markup.RangeHighlighter
import com.intellij.openapi.project.Project
import com.intellij.openapi.util._
import com.intellij.psi.util.PsiTreeUtil
import com.intellij.psi.{xml => _, _}
import com.intellij.refactoring.util.CommonRefactoringUtil
import com.intellij.refactoring.{HelpID, RefactoringActionHandler}
import org.jetbrains.plugins.scala.lang.psi.api.base.types._
import org.jetbrains.plugins.scala.lang.psi.api.expr._
import org.jetbrains.plugins.scala.lang.refactoring.util.{DialogConflictsReporter, ScalaRefactoringUtil}


/**
 * User: Alexander Podkhalyuzin
 * Date: 23.06.2008
 */

class ScalaIntroduceVariableHandler extends RefactoringActionHandler with DialogConflictsReporter with IntroduceExpressions with IntroduceTypeAlias {
  var occurrenceHighlighters = Seq.empty[RangeHighlighter]

  def invoke(project: Project, editor: Editor, file: PsiFile, dataContext: DataContext) {
    val offset = editor.getCaretModel.getOffset
    def hasSelection = editor.getSelectionModel.hasSelection
    def selectionStart = editor.getSelectionModel.getSelectionStart
    def selectionEnd = editor.getSelectionModel.getSelectionEnd

    val selectedElement: Option[PsiElement] = {
      val typeElem = ScalaRefactoringUtil.getTypeElement(project, editor, file, selectionStart, selectionEnd)
      val expr = ScalaRefactoringUtil.getExpression(project, editor, file, selectionStart, selectionEnd).map(_._1)
      typeElem.orElse(expr)
    }

    def getTypeElementAtOffset = {
      def findTypeElement(offset: Int) =
        Option(PsiTreeUtil.findElementOfClassAtOffset(file, offset, classOf[ScTypeElement], false))

      file.findElementAt(offset) match {
        case w: PsiWhiteSpace if w.getTextRange.getStartOffset == offset => findTypeElement(offset - 1)
        case _ => findTypeElement(offset)
      }
    }

    if (hasSelection && selectedElement.isEmpty) {
      val message = ScalaBundle.message("cannot.refactor.not.expression.nor.type")
      CommonRefactoringUtil.showErrorHint(project, editor, message, INTRODUCE_VARIABLE_REFACTORING_NAME, HelpID.INTRODUCE_VARIABLE)
      return
    }

    //clear data on startRefactoring, if there is no marks, but there is some data
<<<<<<< HEAD
    if ((StartMarkAction.canStart(project) == null) && IntroduceTypeAliasData.getInstance.isData) {
      IntroduceTypeAliasData.getInstance.clearData()
=======
    if (StartMarkAction.canStart(project) == null) {
      editor.putUserData(IntroduceTypeAlias.REVERT_TYPE_ALIAS_INFO, new IntroduceTypeAliasData())
>>>>>>> 09867b12
    }

    val typeElement = selectedElement.collect { case te: ScTypeElement => te }
      .orElse(getTypeElementAtOffset)

    if (typeElement.isDefined) {
<<<<<<< HEAD
      if (IntroduceTypeAliasData.getInstance.isData) {
=======
      if (editor.getUserData(IntroduceTypeAlias.REVERT_TYPE_ALIAS_INFO).isData) {
>>>>>>> 09867b12
        invokeTypeElement(project, editor, file, typeElement.get)
      } else {
        ScalaRefactoringUtil.afterTypeElementChoosing(project, editor, file, dataContext, typeElement.get, INTRODUCE_TYPEALIAS_REFACTORING_NAME) {
          typeElement =>
            ScalaRefactoringUtil.trimSpacesAndComments(editor, file)
            invokeTypeElement(project, editor, file, typeElement)
        }
      }
    } else {
      val canBeIntroduced: ScExpression => Boolean = ScalaRefactoringUtil.checkCanBeIntroduced(_)
      ScalaRefactoringUtil.afterExpressionChoosing(project, editor, file, dataContext, INTRODUCE_VARIABLE_REFACTORING_NAME, canBeIntroduced) {
        ScalaRefactoringUtil.trimSpacesAndComments(editor, file)
        invokeExpression(project, editor, file, selectionStart, selectionEnd)
      }
    }
  }

  def invoke(project: Project, elements: Array[PsiElement], dataContext: DataContext) {
    //nothing to do
  }
}

object ScalaIntroduceVariableHandler {
  val REVERT_INFO: Key[ScalaRefactoringUtil.RevertInfo] = new Key("RevertInfo")
}<|MERGE_RESOLUTION|>--- conflicted
+++ resolved
@@ -55,24 +55,15 @@
     }
 
     //clear data on startRefactoring, if there is no marks, but there is some data
-<<<<<<< HEAD
-    if ((StartMarkAction.canStart(project) == null) && IntroduceTypeAliasData.getInstance.isData) {
-      IntroduceTypeAliasData.getInstance.clearData()
-=======
     if (StartMarkAction.canStart(project) == null) {
       editor.putUserData(IntroduceTypeAlias.REVERT_TYPE_ALIAS_INFO, new IntroduceTypeAliasData())
->>>>>>> 09867b12
     }
 
     val typeElement = selectedElement.collect { case te: ScTypeElement => te }
       .orElse(getTypeElementAtOffset)
 
     if (typeElement.isDefined) {
-<<<<<<< HEAD
-      if (IntroduceTypeAliasData.getInstance.isData) {
-=======
       if (editor.getUserData(IntroduceTypeAlias.REVERT_TYPE_ALIAS_INFO).isData) {
->>>>>>> 09867b12
         invokeTypeElement(project, editor, file, typeElement.get)
       } else {
         ScalaRefactoringUtil.afterTypeElementChoosing(project, editor, file, dataContext, typeElement.get, INTRODUCE_TYPEALIAS_REFACTORING_NAME) {
