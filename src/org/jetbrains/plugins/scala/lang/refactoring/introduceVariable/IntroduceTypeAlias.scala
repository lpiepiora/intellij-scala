--- conflicted
+++ resolved
@@ -54,30 +54,18 @@
 
       val currentDataObject = editor.getUserData(IntroduceTypeAlias.REVERT_TYPE_ALIAS_INFO)
 
-<<<<<<< HEAD
-      if (IntroduceTypeAliasData.getInstance.possibleScopes == null) {
-        IntroduceTypeAliasData.getInstance.setPossibleScopes(ScopeSuggester.suggestScopes(this, project, editor, file, typeElement))
-      }
-
-      if (IntroduceTypeAliasData.getInstance.possibleScopes.isEmpty) {
-=======
       if (currentDataObject.possibleScopes == null) {
         currentDataObject.setPossibleScopes(ScopeSuggester.suggestScopes(this, project, editor, file, typeElement))
       }
 
       if (currentDataObject.possibleScopes.isEmpty) {
->>>>>>> 09867b12
         showErrorMessage(ScalaBundle.message("cannot.refactor.scope.not.found"), project, editor, INTRODUCE_TYPEALIAS_REFACTORING_NAME)
       }
 
 
       def runWithDialog(fromInplace: Boolean, mainScope: ScopeItem, enteredName: String = "") {
         val typeElementHelper = if (fromInplace && mainScope.isInstanceOf[SimpleScopeItem]) {
-<<<<<<< HEAD
-          val range = IntroduceTypeAliasData.getInstance.initialTypeElement
-=======
           val range = currentDataObject.initialTypeElement
->>>>>>> 09867b12
           PsiTreeUtil.findElementOfClassAtRange(file, range.getStartOffset, range.getEndOffset, classOf[ScTypeElement])
           match {
             case simpleType: ScSimpleTypeElement =>
@@ -96,13 +84,8 @@
         val updatedMainScope = mainScope match {
           case simpleScope: SimpleScopeItem if fromInplace =>
             val newScope = simpleScope.revalidate(enteredName)
-<<<<<<< HEAD
-            val mainScopeIdx = IntroduceTypeAliasData.getInstance.possibleScopes.indexOf(mainScope)
-            IntroduceTypeAliasData.getInstance.possibleScopes(mainScopeIdx) = newScope
-=======
             val mainScopeIdx = currentDataObject.possibleScopes.indexOf(mainScope)
             currentDataObject.possibleScopes(mainScopeIdx) = newScope
->>>>>>> 09867b12
             newScope
           case simpleScope: SimpleScopeItem =>
             mainScope
@@ -110,13 +93,9 @@
             mainScope
         }
 
-<<<<<<< HEAD
-        val dialog = getDialogForTypes(project, editor, typeElementHelper, IntroduceTypeAliasData.getInstance.possibleScopes, updatedMainScope)
-=======
         val dialog = getDialogForTypes(project, editor, typeElementHelper,
           currentDataObject.possibleScopes, updatedMainScope)
 
->>>>>>> 09867b12
         if (!dialog.isOK) {
           occurrenceHighlighters.foreach(_.dispose())
           occurrenceHighlighters = Seq.empty
@@ -182,36 +161,17 @@
           }, INTRODUCE_TYPEALIAS_REFACTORING_NAME, null)
         }
 
-<<<<<<< HEAD
-        val currentScope = IntroduceTypeAliasData.getInstance.currentScope
-
-        //need open modal dialog in inplace mode
-        if ((StartMarkAction.canStart(project) != null) && (currentScope != null)) {
-          IntroduceTypeAliasData.getInstance.isCallModalDialogInProgress = true
-=======
         val currentScope = currentDataObject.currentScope
 
         //need open modal dialog in inplace mode
         if ((StartMarkAction.canStart(project) != null) && (currentScope != null)) {
           currentDataObject.isCallModalDialogInProgress = true
->>>>>>> 09867b12
           val templateState: TemplateState = TemplateManagerImpl.getTemplateState(InjectedLanguageUtil.getTopLevelEditor(editor))
 
           if (templateState != null) {
             templateState.cancelTemplate()
           }
 
-<<<<<<< HEAD
-          val enteredName = IntroduceTypeAliasData.getInstance.getNamedElement.getName
-          ScalaInplaceTypeAliasIntroducer.revertState(editor,
-            IntroduceTypeAliasData.getInstance.currentScope, IntroduceTypeAliasData.getInstance.getNamedElement)
-
-          runWithDialog(fromInplace = true, IntroduceTypeAliasData.getInstance.currentScope, enteredName)
-          IntroduceTypeAliasData.getInstance.clearData()
-        } else {
-          IntroduceTypeAliasData.getInstance.setInintialInfo(inTypeElement.getTextRange)
-          afterScopeChoosing(project, editor, file, IntroduceTypeAliasData.getInstance.possibleScopes, INTRODUCE_TYPEALIAS_REFACTORING_NAME) {
-=======
           val enteredName = currentDataObject.getNamedElement.getName
           ScalaInplaceTypeAliasIntroducer.revertState(editor, currentDataObject.currentScope, currentDataObject.getNamedElement)
 
@@ -220,7 +180,6 @@
         } else {
           currentDataObject.setInintialInfo(inTypeElement.getTextRange)
           afterScopeChoosing(project, editor, file, currentDataObject.possibleScopes, INTRODUCE_TYPEALIAS_REFACTORING_NAME) {
->>>>>>> 09867b12
             case simpleScope: SimpleScopeItem if simpleScope.usualOccurrences.nonEmpty =>
               handleScope(simpleScope, needReplacement = true)
             case packageScope: PackageScopeItem =>
@@ -276,13 +235,9 @@
     }
 
     val typeAlias = addTypeAliasDefinition(typeName, occurrences.getAllOccurrences(0), parent)
-<<<<<<< HEAD
-    IntroduceTypeAliasData.getInstance.setTypeAlias(typeAlias)
-=======
     if (editor.getUserData(IntroduceTypeAlias.REVERT_TYPE_ALIAS_INFO) != null) {
       editor.getUserData(IntroduceTypeAlias.REVERT_TYPE_ALIAS_INFO).setTypeAlias(typeAlias)
     }
->>>>>>> 09867b12
 
     val typeElementIdx = occurrences.getUsualOccurrences.indexWhere(_ == typeElement)
 
