--- conflicted
+++ resolved
@@ -174,12 +174,8 @@
             int occurrencesCount = simpleScopeItem.usualOccurrences().length;
             if (occurrencesCount > 1) {
                 myCbReplaceAllOccurences.setEnabled(true);
-<<<<<<< HEAD
-                myCbReplaceAllOccurences.setText("Replace all occurrences" + occurrencesCount);
-=======
                 myCbReplaceAllOccurences.setSelected(true);
                 myCbReplaceAllOccurences.setText("Replace all " + occurrencesCount + " occurrences");
->>>>>>> 09867b12
             } else {
                 myCbReplaceAllOccurences.setEnabled(false);
             }
@@ -193,12 +189,8 @@
             int companionObjOccCount = simpleScopeItem.occurrencesInCompanion().length;
             if (companionObjOccCount > 0) {
                 myReplaceCompanionObjectOcc.setEnabled(true);
-<<<<<<< HEAD
-                myReplaceCompanionObjectOcc.setText("Replace occurrences available from companion object (" + companionObjOccCount + " occurrences)");
-=======
                 String compObjectOccurrences = companionObjOccCount == 1 ? "(1 occurrence)" : "(" + companionObjOccCount + " occurrences)";
                 myReplaceCompanionObjectOcc.setText("Replace occurrences available from companion class " + compObjectOccurrences);
->>>>>>> 09867b12
             } else {
                 myReplaceCompanionObjectOcc.setEnabled(false);
             }
