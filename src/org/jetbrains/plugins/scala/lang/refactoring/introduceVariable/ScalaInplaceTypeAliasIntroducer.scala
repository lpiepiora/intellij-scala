--- conflicted
+++ resolved
@@ -22,11 +22,7 @@
             oldName: String,
             scopeItem: ScopeItem): ScalaInplaceTypeAliasIntroducer = {
 
-<<<<<<< HEAD
-    IntroduceTypeAliasData.getInstance.addScopeElement(scopeItem)
-=======
     editor.getUserData(IntroduceTypeAlias.REVERT_TYPE_ALIAS_INFO).addScopeElement(scopeItem)
->>>>>>> 09867b12
     new ScalaInplaceTypeAliasIntroducer(scNamedElement, substituted, editor, initialName, oldName)
   }
 
@@ -67,11 +63,7 @@
 
   override def startsOnTheSameElement(handler: RefactoringActionHandler, element: PsiElement): Boolean = {
     def checkEquals(typeAliasDefinition: ScTypeAliasDefinition) = {
-<<<<<<< HEAD
-      IntroduceTypeAliasData.getInstance.getNamedElement == element
-=======
       editor.getUserData(IntroduceTypeAlias.REVERT_TYPE_ALIAS_INFO).getNamedElement == element
->>>>>>> 09867b12
     }
 
     element match {
@@ -89,13 +81,9 @@
     if (success) {
       // don't know about element to refactor place
     }
-<<<<<<< HEAD
-    else if (myInsertedName != null && !UndoManager.getInstance(myProject).isUndoInProgress && !IntroduceTypeAliasData.getInstance.isCallModalDialogInProgress) {
-=======
     else if (myInsertedName != null && !UndoManager.getInstance(myProject).isUndoInProgress
       && !editor.getUserData(IntroduceTypeAlias.REVERT_TYPE_ALIAS_INFO).isCallModalDialogInProgress) {
 
->>>>>>> 09867b12
       val revertInfo = myEditor.getUserData(ScalaIntroduceVariableHandler.REVERT_INFO)
       if (revertInfo != null) {
         extensions.inWriteAction {
