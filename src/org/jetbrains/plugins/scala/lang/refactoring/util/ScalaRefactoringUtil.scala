--- conflicted
+++ resolved
@@ -121,33 +121,11 @@
     scType.recursiveUpdate(replaceSingleton)
   }
 
-<<<<<<< HEAD
-  def typeInRightPart(typeElement: ScTypeElement): Boolean = {
-=======
   def inTemplateParents(typeElement: ScTypeElement): Boolean = {
->>>>>>> 3db4e4de
     PsiTreeUtil.getParentOfType(typeElement, classOf[ScTemplateParents]) != null
   }
 
   def checkTypeElement(element: ScTypeElement): Option[ScTypeElement] = {
-<<<<<<< HEAD
-    if (element == null || element.getNextSiblingNotWhitespace.isInstanceOf[ScTypeArgs]
-      || typeInRightPart(element)) {
-      return None
-    }
-
-    Some(element)
-  }
-
-  def getTypeEement(project: Project, editor: Editor, file: PsiFile, startOffset: Int, endOffset: Int): Option[ScTypeElement] = {
-    val element = PsiTreeUtil.findElementOfClassAtRange(file, startOffset, endOffset, classOf[ScTypeElement])
-
-    if (element == null || element.getTextRange.getEndOffset != endOffset || element.getTextRange.getStartOffset != startOffset) {
-      None
-    } else {
-      checkTypeElement(element)
-    }
-=======
     Option(element).filter {
       case e if e.getNextSiblingNotWhitespace.isInstanceOf[ScTypeArgs] => false
       case e if inTemplateParents(e) => false
@@ -159,7 +137,6 @@
     val element = PsiTreeUtil.findElementOfClassAtRange(file, startOffset, endOffset, classOf[ScTypeElement])
 
     Option(element).filter(_.getTextRange.getEndOffset == endOffset).flatMap(checkTypeElement)
->>>>>>> 3db4e4de
   }
 
   def getExpression(project: Project, editor: Editor, file: PsiFile, startOffset: Int, endOffset: Int): Option[(ScExpression, Array[ScType])] = {
@@ -355,11 +332,7 @@
       for (child <- enclosingContainer.getChildren) {
         if (PsiEquivalenceUtil.areElementsEquivalent(child, element)) {
           child match {
-<<<<<<< HEAD
-            case typeElement: ScTypeElement if !typeInRightPart(typeElement) =>
-=======
             case typeElement: ScTypeElement if !inTemplateParents(typeElement) =>
->>>>>>> 3db4e4de
               occurrences += typeElement
             case _ =>
           }
@@ -667,23 +640,6 @@
                         refactoringName: String, exprFilter: (ScExpression) => Boolean = e => true)(invokesNext: => Unit) {
 
     if (!editor.getSelectionModel.hasSelection) {
-<<<<<<< HEAD
-      val element: PsiElement = getElementOnCaretOffset(file, editor)
-
-      def getExpressions: Array[ScExpression] = {
-        val res = new ArrayBuffer[ScExpression]
-        var parent = element
-        while (parent != null && !parent.getText.contains("\n")) {
-          parent match {
-            case expr: ScExpression => res += expr
-            case _ =>
-          }
-          parent = parent.getParent
-        }
-        res.toArray
-      }
-      val expressions = getExpressions.filter(exprFilter)
-=======
       val offset = editor.getCaretModel.getOffset
       val element: PsiElement = file.findElementAt(offset) match {
         case w: PsiWhiteSpace if w.getTextRange.getStartOffset == offset &&
@@ -691,7 +647,6 @@
         case p => p
       }
       val expressions = getExpressions(element).filter(exprFilter)
->>>>>>> 3db4e4de
       def chooseExpression(expr: ScExpression) {
         editor.getSelectionModel.setSelection(expr.getTextRange.getStartOffset, expr.getTextRange.getEndOffset)
         invokesNext
