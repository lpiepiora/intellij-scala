package org.jetbrains.plugins.scala
package lang
package refactoring
package util

import _root_.com.intellij.codeInsight.unwrap.ScopeHighlighter
import _root_.com.intellij.openapi.ui.popup.{LightweightWindowEvent, JBPopupAdapter, JBPopupFactory}
import _root_.java.util.Comparator
import _root_.javax.swing.event.{ListSelectionEvent, ListSelectionListener}
import _root_.java.awt.Component
import _root_.javax.swing.{DefaultListCellRenderer, DefaultListModel, JList}
import com.intellij.openapi.editor.markup.RangeHighlighter
import com.intellij.codeInsight.highlighting.HighlightManager
import com.intellij.openapi.editor.colors.{EditorColorsManager, EditorColors}

import com.intellij.openapi.util.TextRange
import com.intellij.psi._
import org.jetbrains.plugins.scala.lang.psi.api.base.patterns.{ScCaseClause, ScLiteralPattern, ScReferencePattern}
import org.jetbrains.plugins.scala.lang.psi.types.result.TypingContext
import psi.api.expr._
import psi.impl.ScalaPsiElementFactory
import com.intellij.codeInsight.PsiEquivalenceUtil
import org.jetbrains.plugins.scala.lang.psi.api.statements.params.{ScClassParameter, ScParameter}
import scala.collection.mutable.ArrayBuffer
import com.intellij.psi.util.PsiTreeUtil
import com.intellij.openapi.vfs.ReadonlyStatusHandler
import com.intellij.openapi.project.Project
import org.jetbrains.plugins.scala.util.ScalaUtils
import psi.types._
import psi.api.statements.ScFunction
import lang.resolve.ScalaResolveResult
import psi.api.expr.xml.ScXmlExpr
<<<<<<< HEAD
import org.jetbrains.plugins.scala.lang.psi.{ScalaPsiUtil, ScImportsHolder, ScalaPsiElement}
import org.jetbrains.plugins.scala.lang.psi.api.base.{ScReferenceElement, ScLiteral}
=======
import org.jetbrains.plugins.scala.lang.psi.{ScalaPsiUtil, ScalaPsiElement}
import org.jetbrains.plugins.scala.lang.psi.api.base.ScLiteral
>>>>>>> 455f92a4
import com.intellij.openapi.editor.{VisualPosition, Editor}
import com.intellij.openapi.actionSystem.DataContext
import org.jetbrains.plugins.scala.lang.psi.api.{ScalaRecursiveElementVisitor, ScalaFile}
import org.jetbrains.plugins.scala.lang.psi.api.toplevel.ScEarlyDefinitions
import org.jetbrains.plugins.scala.extensions._
<<<<<<< HEAD
import org.jetbrains.plugins.scala.lang.psi.api.toplevel.imports.ScImportExpr
import org.jetbrains.plugins.scala.lang.psi.api.base.types.{ScTypeProjection, ScTypeElement, ScSimpleTypeElement}
import org.jetbrains.plugins.scala.lang.psi.types.ScDesignatorType
import scala.Some
import org.jetbrains.plugins.scala.lang.psi.types.ScFunctionType
import org.jetbrains.plugins.scala.lang.psi.api.toplevel.typedef.{ScClass, ScTypeDefinition}
=======
import org.jetbrains.plugins.scala.lang.psi.types.ScDesignatorType
import org.jetbrains.plugins.scala.lang.psi.types.ScFunctionType
import org.jetbrains.plugins.scala.lang.psi.api.toplevel.typedef.{ScMember, ScTemplateDefinition, ScClass, ScTypeDefinition}
>>>>>>> 455f92a4
import com.intellij.openapi.application.ApplicationManager
import com.intellij.refactoring.util.CommonRefactoringUtil
import com.intellij.refactoring.HelpID
import java.util
<<<<<<< HEAD
=======
import scala.annotation.tailrec
import org.jetbrains.plugins.scala.lang.psi.api.toplevel.templates.ScTemplateBody

>>>>>>> 455f92a4

/**
 * User: Alexander Podkhalyuzin
 * Date: 23.06.2008
 */

object ScalaRefactoringUtil {      
  def trimSpacesAndComments(editor: Editor, file: PsiFile, trimComments: Boolean = true) {
    var start = editor.getSelectionModel.getSelectionStart
    var end = editor.getSelectionModel.getSelectionEnd
    if (start == end) return
    while (file.findElementAt(start).isInstanceOf[PsiWhiteSpace] ||
            (file.findElementAt(start).isInstanceOf[PsiComment] && trimComments) ||
            file.getText.charAt(start) == '\n' ||
            file.getText.charAt(start) == ' ') start = start + 1
    while (file.findElementAt(end - 1).isInstanceOf[PsiWhiteSpace] ||
            (file.findElementAt(end - 1).isInstanceOf[PsiComment] && trimComments) ||
           file.getText.charAt(end - 1) == '\n' ||
           file.getText.charAt(end - 1) == ' ') end = end - 1
    editor.getSelectionModel.setSelection(start, end)
  }

  def getExprFrom(expr: ScExpression): ScExpression = {
    var e = unparExpr(expr)
    e match {
      case x: ScReferenceExpression => {
        x.resolve() match {
          case _: ScReferencePattern => return e
          case _ =>
        }
      }
      case _ =>
    }
    var hasNlToken = false
    val text = e.getText
    var i = text.length - 1
    while (i >= 0 && (text(i) == ' ' || text(i) == '\n')) {
      if (text(i) == '\n') hasNlToken = true
      i = i - 1
    }
    if (hasNlToken) e = ScalaPsiElementFactory.createExpressionFromText(text.substring(0, i + 1), e.getManager)
    e.getParent match {
      case x: ScMethodCall if x.args.exprs.size > 0 =>
        ScalaPsiElementFactory.createExpressionFromText(e.getText + " _", e.getManager)
      case _ => e
    }
  }

  def addPossibleTypes(scType: ScType, expr: ScExpression): Array[ScType] = {
    val types = new ArrayBuffer[ScType]
<<<<<<< HEAD
    if (scType != null && scType != psi.types.Unit) types += scType
    expr.getTypeWithoutImplicits(TypingContext.empty).foreach(types +=)
    expr.getTypeIgnoreBaseType(TypingContext.empty).foreach(types +=)
    if (scType == psi.types.Unit) types += scType
    if (types.isEmpty) types += psi.types.Any
    types.toArray
=======
    if (scType != null) types += scType
    expr.getTypeWithoutImplicits(TypingContext.empty).foreach(types +=)
    expr.getTypeIgnoreBaseType(TypingContext.empty).foreach(types +=)
    if (types.isEmpty) types += psi.types.Any
    val unit = psi.types.Unit
    val result = if (types.contains(unit)) (types.distinct - unit) :+ unit else types.distinct
    result.toArray
>>>>>>> 455f92a4
  }

  def getExpression(project: Project, editor: Editor, file: PsiFile, startOffset: Int, endOffset: Int): Option[(ScExpression, ScType)] = {
    val element = PsiTreeUtil.findElementOfClassAtRange(file, startOffset, endOffset, classOf[ScExpression])
    if (element == null || element.getTextRange.getStartOffset != startOffset || element.getTextRange.getEndOffset != endOffset) {
      val rangeText = file.getText.substring(startOffset, endOffset)
      val expr = ScalaPsiElementFactory.createOptionExpressionFromText(rangeText, file.getManager)
      expr match {
        case Some(expression: ScInfixExpr) => {
          val op1 = expression.operation
          if (ScalaRefactoringUtil.ensureFileWritable(project, file)) {
            var res: Option[(ScExpression, ScType)] = None
            ScalaUtils.runWriteAction(new Runnable {
              def run() {
                val document = editor.getDocument
                document.insertString(endOffset, ")")
                document.insertString(startOffset, "(")
                val documentManager: PsiDocumentManager = PsiDocumentManager.getInstance(project)
                documentManager.commitDocument(document)
                val newOpt = getExpression(project, editor, file, startOffset, endOffset + 2)
                newOpt match {
                  case Some((expression: ScExpression, typez)) => {
                    expression.getParent match {
                      case inf: ScInfixExpr => {
                        val op2 = inf.operation
                        import parser.util.ParserUtils.priority
                        if (priority(op1.getText) == priority(op2.getText)) {
                          res = Some((expression.copy.asInstanceOf[ScExpression], typez))
                        }
                      }
                      case _ =>
                    }
                  }
                  case None =>
                }
                document.deleteString(endOffset + 1, endOffset + 2)
                document.deleteString(startOffset, startOffset + 1)
                documentManager.commitDocument(document)
              }
            }, project, "IntroduceVariable helping writer")
            return res
          } else return None
        }
        case _ => return None
      }
      return None
    }
    val cachedType = element.getType(TypingContext.empty).getOrAny

    object ReferenceToFunction {
      def unapply(refExpr: ScReferenceExpression) = refExpr.bind() match {
        case Some(srr: ScalaResolveResult) if srr.element.isInstanceOf[ScFunction] => Some(srr.element.asInstanceOf[ScFunction])
        case _ => None
      }
    }
    // Handle omitted parentheses in calls to functions with empty parameter list.
    // todo add a test for case with only implicit parameter list.
    val exprType = (element, cachedType) match {
      case (ReferenceToFunction(func), ScFunctionType(returnType, _)) if (func: ScFunction).parameters.isEmpty => returnType
      case _ => cachedType
    }
    Some((element, exprType))
  }

  def expressionToIntroduce(expr: ScExpression): ScExpression = {
    def copyExpr = expr.copy.asInstanceOf[ScExpression]
    def liftMethod = ScalaPsiElementFactory.createExpressionFromText(expr.getText + " _", expr.getManager)
    expr match {
      case ref: ScReferenceExpression => {
        ref.resolve() match {
          case fun: ScFunction if fun.paramClauses.clauses.length > 0 &&
                  fun.paramClauses.clauses.head.isImplicit => copyExpr
          case fun: ScFunction if !fun.parameters.isEmpty => liftMethod
          case meth: PsiMethod if !meth.getParameterList.getParameters.isEmpty => liftMethod
          case _ => copyExpr
        }
      }
      case _ => copyExpr
    }
  }

  def ensureFileWritable(project: Project, file: PsiFile): Boolean = {
    val virtualFile = file.getVirtualFile
    val readonlyStatusHandler = ReadonlyStatusHandler.getInstance(project)
    val operationStatus = readonlyStatusHandler.ensureFilesWritable(virtualFile)
    !operationStatus.hasReadonlyFiles
  }

<<<<<<< HEAD
  def getOccurrences(element: PsiElement, enclosingContainer: PsiElement): Array[TextRange] = {
    val occurrences: ArrayBuffer[TextRange] = new ArrayBuffer[TextRange]()
    if (enclosingContainer == element) occurrences += enclosingContainer.asInstanceOf[ScExpression].getTextRange
=======
  def getOccurrenceRanges(element: PsiElement, enclosingContainer: PsiElement): Array[TextRange] =
    getOccurrences(element, enclosingContainer).map(_.getTextRange)

  def getOccurrences(element: PsiElement, enclosingContainer: PsiElement): Array[ScExpression] = {
    val occurrences: ArrayBuffer[ScExpression] = new ArrayBuffer[ScExpression]()
    if (enclosingContainer == element) occurrences += enclosingContainer.asInstanceOf[ScExpression]
>>>>>>> 455f92a4
    else
      for (child <- enclosingContainer.getChildren) {
        if (PsiEquivalenceUtil.areElementsEquivalent(child, element, comparator, false)) {
          child match {
            case x: ScExpression => {
              x.getParent match {
                case y: ScMethodCall if y.args.exprs.size == 0 => occurrences += y
                case _ => occurrences += x
              }
            }
            case _ =>
          }
        } else {
          occurrences ++= getOccurrences(element, child)
        }
      }
    occurrences.toArray
  }


  def unparExpr(expr: ScExpression): ScExpression = {
    expr match {
      case x: ScParenthesisedExpr => {
        x.expr match {
          case Some(e) => e
          case _ => x
        }
      }
      case _ => expr
    }
  }

  def hasNltoken(e: PsiElement): Boolean = {
    var hasNlToken = false
    val text = e.getText
    var i = text.length - 1
    while (i >= 0 && (text(i) == ' ' || text(i) == '\n')) {
      if (text(i) == '\n') hasNlToken = true
      i = i - 1
    }
    hasNlToken
  }

  def getCompatibleTypeNames(myType: ScType): util.HashMap[String, ScType] = {
    val map = new util.HashMap[String, ScType]
    map.put(ScType.presentableText(myType), myType)
    map
  }

  def getCompatibleTypeNames(myTypes: Array[ScType]): util.HashMap[String, ScType] = {
    val map = new util.HashMap[String, ScType]
    myTypes.foreach(myType => map.put(ScType.presentableText(myType), myType))
    map
  }

  private val comparator = new Comparator[PsiElement]() {
    def compare(element1: PsiElement, element2: PsiElement): Int = {
      (element1, element2) match {
        case _ if element1 == element2 => 0
        case (par1: ScParameter, par2: ScParameter) =>
          val name1 = par1.name
          val name2 = par2.name
          if (name1 != null && name2 != null) name1 compareTo name2
          else 1
        case _ => 1

      }
    }
  }

  def highlightOccurrences(project: Project, occurrences: Array[TextRange], editor: Editor) {
    val highlighters = new java.util.ArrayList[RangeHighlighter]
    var highlightManager: HighlightManager = null
    if (editor != null) {
      highlightManager = HighlightManager.getInstance(project)
      val colorsManager = EditorColorsManager.getInstance
      val attributes = colorsManager.getGlobalScheme.getAttributes(EditorColors.SEARCH_RESULT_ATTRIBUTES)
      for (occurence <- occurrences)
        highlightManager.addRangeHighlight(editor, occurence.getStartOffset, occurence.getEndOffset, attributes, true, highlighters)
    }
  }

  def highlightOccurrences(project: Project, occurrences: Array[PsiElement], editor: Editor) {
    highlightOccurrences(project, occurrences.map({el: PsiElement => el.getTextRange}), editor)
  }

  def showChooser[T <: PsiElement](editor: Editor, elements: Array[T], pass: PsiElement => Unit, title: String,
                                   elementName: T => String, highlightParent: Boolean = false) {
    val highlighter: ScopeHighlighter = new ScopeHighlighter(editor)
    val model: DefaultListModel = new DefaultListModel
    for (element <- elements) {
      model.addElement(element)
    }
    val list: JList = new JList(model)
    list.setCellRenderer(new DefaultListCellRenderer {
      override def getListCellRendererComponent(list: JList, value: Object, index: Int, isSelected: Boolean, cellHasFocus: Boolean): Component = {
        val rendererComponent: Component = super.getListCellRendererComponent(list, value, index, isSelected, cellHasFocus)
        val element: T = value.asInstanceOf[T]
        if (element.isValid) {
          setText(elementName(element))
        }
        rendererComponent
      }
    })
    list.addListSelectionListener(new ListSelectionListener {
      def valueChanged(e: ListSelectionEvent) {
        highlighter.dropHighlight()
        val index: Int = list.getSelectedIndex
        if (index < 0) return
        val element: T = model.get(index).asInstanceOf[T]
        val toExtract: util.ArrayList[PsiElement] = new util.ArrayList[PsiElement]
        toExtract.add(if (highlightParent) element.getParent else element)
        highlighter.highlight(if (highlightParent) element.getParent else element, toExtract)
      }
    })
    JBPopupFactory.getInstance.createListPopupBuilder(list).setTitle(title).setMovable(false).setResizable(false).setRequestFocus(true).setItemChoosenCallback(new Runnable {
      def run() {
        pass(list.getSelectedValue.asInstanceOf[T])
      }
    }).addListener(new JBPopupAdapter {
      override def onClosed(event: LightweightWindowEvent) {
        highlighter.dropHighlight()
      }
    }).createPopup.showInBestPositionFor(editor)
  }
  
  def getShortText(expr: ScalaPsiElement): String = {
    val builder = new StringBuilder
    expr match {
      case ass: ScAssignStmt => {
        builder.append(getShortText(ass.getLExpression))
        builder.append(" = ")
        ass.getRExpression match {
          case Some(r) => builder.append(getShortText(r))
          case _ =>
        }
      }
      case bl: ScBlock => {
        builder.append("{...}")
      }
      case d: ScDoStmt => {
        builder.append("do {...} while (...)")
      }
      case f: ScForStatement => {
        builder.append("for (...) ")
        if (f.isYield) builder.append("yield ")
        builder.append("{...}")
      }
      case f: ScFunctionExpr => {
        builder.append(f.params.getText).append(" => {...}")
      }
      case g: ScGenericCall => {
        builder.append(getShortText(g.referencedExpr))
        builder.append("[...]")
      }
      case i: ScIfStmt => {
        builder.append("if (...) {...}")
        if (i.elseBranch != None) builder.append(" else {...}")
      }
      case i: ScInfixExpr => {
        builder.append(getShortText(i.lOp))
        builder.append(" ")
        builder.append(getShortText(i.operation))
        builder.append(" ")
        builder.append(getShortText(i.rOp))
      }
      case l: ScLiteral => builder.append(l.getText)
      case m: ScMatchStmt => {
        m.expr match {
          case Some(expression) => builder.append(getShortText(expression))
          case _ => builder.append("...")
        }
        builder.append(" match {...}")
      }
      case m: ScMethodCall => {
        builder.append(getShortText(m.getInvokedExpr))
        if (m.argumentExpressions.length == 0) builder.append("()")
        else builder.append("(...)")
      }
      case n: ScNewTemplateDefinition => {
        builder.append("new ")
        val types = n.extendsBlock.superTypes.filter(_ match {
          case ScDesignatorType(clazz: PsiClass) => clazz.qualifiedName != "scala.ScalaObject"
          case _ => true
        })
        for (tp <- types) {
          builder.append(ScType.presentableText(tp))
          if (tp != types(types.length - 1)) builder.append(" with ")
        }
        n.extendsBlock.templateBody match {
          case Some(tb) => builder.append(" {...}")
          case _ =>
        }
      }
      case p: ScParenthesisedExpr => {
        builder.append("(")
        p.expr match {case Some(expression) => builder.append(getShortText(expression)) case _ =>}
        builder.append(")")
      }
      case p: ScPostfixExpr => {
        builder.append(getShortText(p.operand))
        builder.append(" ")
        builder.append(getShortText(p.operation))
      }
      case p: ScPrefixExpr => {
        builder.append(getShortText(p.operation))
        builder.append(getShortText(p.operand))
      }
      case r: ScReferenceExpression => {
        r.qualifier match {
          case Some(q) => builder.append(getShortText(q)).append(".")
          case _ =>
        }
        builder.append(r.refName)
      }
      case r: ScReturnStmt => {
        builder.append("return ")
        r.expr match {
          case Some(expression) => builder.append(getShortText(expression))
          case _ =>
        }
      }
      case s: ScSuperReference => builder.append(s.getText)
      case t: ScThisReference => builder.append(t.getText)
      case t: ScThrowStmt => {
        builder.append("throw ")
        t.body match {
          case Some(expression) => builder.append(getShortText(expression))
          case _ => builder.append("...")
        }
      }
      case t: ScTryStmt => {
        builder.append("try {...}")
        if (t.catchBlock != None) builder.append(" catch {...}")
        if (t.finallyBlock != None) builder.append(" finally {...}")
      }
      case t: ScTuple => {
        builder.append("(")
        val exprs = t.exprs
        for (expr <- exprs) {
          builder.append(getShortText(expr))
          if (expr != exprs.apply(exprs.length - 1)) builder.append(", ")
        }
        builder.append(")")
      }
      case t: ScTypedStmt => {
        builder.append(getShortText(t.expr))
        builder.append(" : ")
        builder.append(t.typeElement match {case Some(te) => te.getText case _ => "..."})
      }
      case u: ScUnderscoreSection => {
        if (u.bindingExpr == None) builder.append("_")
        else {
          builder.append(getShortText(u.bindingExpr.get))
          builder.append(" _")
        }
      }
      case u: ScUnitExpr => builder.append("()")
      case w: ScWhileStmt => builder.append("while (...) {...}")
      case x: ScXmlExpr => builder.append(x.getText)
      case _ => builder.append(expr.getText)
    }
    builder.toString()
  }

  private[refactoring] def getLineText(editor: Editor): String = {
    val lineNumber = Option(editor.getSelectionModel.getSelectionEndPosition.getLine)
            .getOrElse(editor.getCaretModel.getLogicalPosition.line)
    if (lineNumber >= editor.getDocument.getLineCount) return ""
<<<<<<< HEAD
    val caret = editor.getCaretModel.getVisualPosition
    val lineStart = editor.visualToLogicalPosition(new VisualPosition(caret.line, 0))
    val nextLineStart = editor.visualToLogicalPosition(new VisualPosition(caret.line + 1, 0))
=======
    val lineStart = editor.visualToLogicalPosition(new VisualPosition(lineNumber, 0))
    val nextLineStart = editor.visualToLogicalPosition(new VisualPosition(lineNumber + 1, 0))
>>>>>>> 455f92a4
    val start = editor.logicalPositionToOffset(lineStart)
    val end = editor.logicalPositionToOffset(nextLineStart)
    editor.getDocument.getText.substring(start, end)
  }

  def invokeRefactoring(project: Project, editor: Editor, file: PsiFile, dataContext: DataContext,
                        refactoringName: String, invokesNext: () => Unit, exprFilter: (ScExpression) => Boolean = e => true) {

    if (!editor.getSelectionModel.hasSelection) {
      val offset = editor.getCaretModel.getOffset
      val element: PsiElement = file.findElementAt(offset) match {
        case w: PsiWhiteSpace if w.getTextRange.getStartOffset == offset &&
          w.getText.contains("\n") => file.findElementAt(offset - 1)
        case p => p
      }
      def getExpressions: Array[ScExpression] = {
        val res = new ArrayBuffer[ScExpression]
        var parent = element
        while (parent != null && !parent.getText.contains("\n")) {
          parent match {
            case expr: ScExpression => res += expr
            case _ =>
          }
          parent = parent.getParent
        }
        res.toArray
      }
      val expressions = getExpressions.filter(exprFilter)
      def chooseExpression(expr: ScExpression) {
        editor.getSelectionModel.setSelection(expr.getTextRange.getStartOffset,
          expr.getTextRange.getEndOffset)
        invokesNext()
      }
      if (expressions.length == 0)
        editor.getSelectionModel.selectLineAtCaret()
      else if (expressions.length == 1) {
        chooseExpression(expressions(0))
        return
      } else {
<<<<<<< HEAD
        ScalaRefactoringUtil.showChooser(editor, expressions, elem =>
          chooseExpression(elem.asInstanceOf[ScExpression]), ScalaBundle.message("choose.expression.for", refactoringName), (expr: ScExpression) => {
          ScalaRefactoringUtil.getShortText(expr)
=======
        showChooser(editor, expressions, elem =>
          chooseExpression(elem.asInstanceOf[ScExpression]), ScalaBundle.message("choose.expression.for", refactoringName), (expr: ScExpression) => {
          getShortText(expr)
>>>>>>> 455f92a4
        })
        return
      }
    }
    invokesNext()
  }

<<<<<<< HEAD


=======
>>>>>>> 455f92a4
  def fileEncloser(startOffset: Int, file: PsiFile): PsiElement = {
    if (file.asInstanceOf[ScalaFile].isScriptFile()) file
    else {
      var res: PsiElement = file.findElementAt(startOffset)
      while (!res.isInstanceOf[ScFunction] && res.getParent != null &&
              !res.getParent.isInstanceOf[ScTypeDefinition] &&
              !res.getParent.isInstanceOf[ScEarlyDefinitions] &&
              res != file) res = res.getParent
      if (res == null) {
        for (child <- file.getChildren) {
          val textRange: TextRange = child.getTextRange
          if (textRange.contains(startOffset)) res = child
        }
      }
      res
    }
  }

<<<<<<< HEAD
  def enclosingContainer(file: PsiFile, textRanges: TextRange*): PsiElement = {
    Option(commonParent(file, textRanges: _*)).flatMap(_.firstChild).flatMap(_.scopes.toStream.headOption).orNull
  }

  def availableImportAliases(position: PsiElement): Set[(ScReferenceElement, String)] = {

    def getSelectors(holder: ScImportsHolder): Set[(ScReferenceElement, String)] = {
      val result = collection.mutable.Set[(ScReferenceElement, String)]()
      if (holder != null) {
        val importExprs: Seq[ScImportExpr] = holder.getImportStatements.flatMap(_.importExprs)
        importExprs.flatMap(_.selectors).foreach(s => result += ((s.reference, s.importedName)))
        importExprs.filter(_.selectors.isEmpty).flatMap(_.reference).foreach(ref => result += ((ref, ref.refName)))
        result.toSet
      }
      else Set.empty
    }

    if (position != null && position.getLanguage.getID != "Scala")
      throw new IllegalArgumentException("Only for scala")

    var parent = position.getParent
    val aliases = collection.mutable.Set[(ScReferenceElement, String)]()
    while (parent != null) {
      parent match {
        case holder: ScImportsHolder => aliases ++= getSelectors(holder)
        case _ =>
      }
      parent = if (parent.isInstanceOf[PsiFile]) null else parent.getParent
    }
    aliases.filter(_._1.getTextRange.getEndOffset < position.getTextOffset).toSet
  }

  def typeNameWithImportAliases(scType: ScType, position: PsiElement): String = {

    def referencesToReplace(psiElement: PsiElement, aliases: Set[(ScReferenceElement, String)]): Map[ScSimpleTypeElement, (ScReferenceElement, String)] = {
      val result = collection.mutable.Map[ScSimpleTypeElement, (ScReferenceElement, String)]()
      val visitor = new ScalaRecursiveElementVisitor() {
        //Override also visitReferenceExpression! and visitTypeProjection!
        override def visitReference(ref: ScReferenceElement) {
          for {
            alias <- aliases
            if ref.resolve() == alias._1.resolve() || (ref.resolve() == null && ref.refName == alias._1.refName)
            simpleTypeElem = ScalaPsiUtil.getParentOfType(ref, classOf[ScSimpleTypeElement]).asInstanceOf[ScSimpleTypeElement]
            if simpleTypeElem != null
          } {
            result += (simpleTypeElem -> (ref, alias._2))
          }
          super.visitReference(ref)
        }
        override def visitReferenceExpression(ref: ScReferenceExpression) {
          visitReference(ref)
          super.visitReferenceExpression(ref)
        }
        override def visitTypeProjection(proj: ScTypeProjection) {
          visitReference(proj)
          super.visitTypeProjection(proj)
        }
      }
      psiElement.accept(visitor)
      result.filterKeys(ref => ScalaPsiUtil.getParentOfType(ref, classOf[ScSimpleTypeElement]) != null).toMap
    }

    def replaceRefsWithAliases(psiElement: PsiElement, aliases: Map[ScSimpleTypeElement, (ScReferenceElement, String)]) {
      val visitor = new ScalaRecursiveElementVisitor() {
        override def visitSimpleTypeElement(simple: ScSimpleTypeElement) {
          //replace by import aliases
          if (aliases.isDefinedAt(simple)) {
            val (ref, name) = aliases(simple)
            val newRef = ScalaPsiElementFactory.createReferenceFromText(name, position.getManager)
            ref.getParent.getNode.replaceChild(ref.getNode, newRef.getNode)
          } else {
            //replace canonical texts by presentable text
            for (oldRef <- simple.reference; if oldRef.resolve != null) {
              val typeName = simple.calcType.presentableText
              val newRef = ScalaPsiElementFactory.createReferenceFromText(typeName, position.getManager)
              oldRef.getParent.getNode.replaceChild(oldRef.getNode, newRef.getNode)
            }
          }
          super.visitSimpleTypeElement(simple)
        }
      }
      psiElement.accept(visitor)

    }

    if (scType == null) ""
    else {
      val canonicalTypeElem: ScTypeElement =
        ScalaPsiElementFactory.createTypeElementFromText(scType.canonicalText, position.getManager)
      val aliases = availableImportAliases(position)
      val refsWithAliases = referencesToReplace(canonicalTypeElem, aliases)
      val maxRefsWithAliases = refsWithAliases.filterKeys(ref =>
        refsWithAliases.keys.forall(!_.isAncestorOf(ref)))
      replaceRefsWithAliases(canonicalTypeElem, maxRefsWithAliases)
      canonicalTypeElem.getText
    }
=======
  def isInplaceAvailable(editor: Editor): Boolean =
    editor.getSettings.isVariableInplaceRenameEnabled && !ApplicationManager.getApplication.isUnitTestMode

  def enclosingContainer(file: PsiFile, textRanges: TextRange*): PsiElement = {
    Option(commonParent(file, textRanges: _*))
            .map(elem => elem.firstChild.getOrElse(elem)) //to make enclosing container non-strict
            .flatMap(_.scopes.toStream.headOption).orNull
>>>>>>> 455f92a4
  }

  def commonParent(file: PsiFile, textRanges: TextRange*): PsiElement = {
    val elemSeq = (for (occurence <- textRanges) yield file.findElementAt(occurence.getStartOffset)).toSeq ++
            (for (occurence <- textRanges) yield file.findElementAt(occurence.getEndOffset - 1)).toSeq
    PsiTreeUtil.findCommonParent(elemSeq: _*)
  }

  def isLiteralPattern(file: PsiFile, textRange: TextRange): Boolean = {
    val parent = ScalaRefactoringUtil.commonParent(file, textRange)
    val literalPattern = PsiTreeUtil.getParentOfType(parent, classOf[ScLiteralPattern])
    literalPattern != null && literalPattern.getTextRange == textRange
  }

  /**
   * @throws IntroduceException
   */
  def showErrorMessage(text: String, project: Project, editor: Editor, refactoringName: String): Nothing = {
    if (ApplicationManager.getApplication.isUnitTestMode) throw new RuntimeException(text)
    CommonRefactoringUtil.showErrorHint(project, editor, text, refactoringName, HelpID.INTRODUCE_PARAMETER)
    throw new IntroduceException
  }

  def checkFile(file: PsiFile, project: Project, editor: Editor, refactoringName: String) {
    if (!file.isInstanceOf[ScalaFile])
      showErrorMessage(ScalaBundle.message("only.for.scala"), project, editor, refactoringName)

    if (!ScalaRefactoringUtil.ensureFileWritable(project, file))
      showErrorMessage(ScalaBundle.message("file.is.not.writable"), project, editor, refactoringName)
  }

  def checkCanBeIntroduced(expr: ScExpression, action: (String) => Unit = s => {}): Boolean = {
    var errorMessage: String = null
    val constrBlock = ScalaPsiUtil.getParentOfType(expr, classOf[ScConstrBlock])
    constrBlock match {
      case block: ScConstrBlock =>
        for {
          selfInv <- block.selfInvocation
          args <- selfInv.args
          if args.isAncestorOf(expr)
        } errorMessage = ScalaBundle.message("cannot.refactor.arg.in.self.invocation.of.constructor")
      case _ =>
    }

    val guard: ScGuard = PsiTreeUtil.getParentOfType(expr, classOf[ScGuard])
    if (guard != null && guard.getParent.isInstanceOf[ScCaseClause])
      errorMessage = ScalaBundle.message("refactoring.is.not.supported.in.guard")

<<<<<<< HEAD
=======
    expr match {
      case block: ScBlock if !block.hasRBrace && block.statements.size != 1 =>
        errorMessage = ScalaBundle.message("cannot.refactor.not.expression")
      case _ =>
    }

>>>>>>> 455f92a4
    if (errorMessage == null) errorMessage = expr.getParent match {
      case inf: ScInfixExpr if inf.operation == expr => ScalaBundle.message("cannot.refactor.not.expression")
      case post: ScPostfixExpr if post.operation == expr => ScalaBundle.message("cannot.refactor.not.expression")
      case _: ScGenericCall => ScalaBundle.message("cannot.refactor.under.generic.call")
      case _ if expr.isInstanceOf[ScConstrExpr] => ScalaBundle.message("cannot.refactor.constr.expression")
      case _: ScArgumentExprList if expr.isInstanceOf[ScAssignStmt] => ScalaBundle.message("cannot.refactor.named.arg")
      case _: ScLiteralPattern => ScalaBundle.message("cannot.refactor.literal.pattern")
      case par: ScClassParameter =>
        par.containingClass match {
          case clazz: ScClass if clazz.isTopLevel => ScalaBundle.message("cannot.refactor.class.parameter.top.level")
          case _ => null
        }
      case _ => null
    }
    if (errorMessage != null) action(errorMessage)
    errorMessage == null
  }

<<<<<<< HEAD
=======

  def replaceOccurence(textRange: TextRange, newString: String, file: PsiFile, editor: Editor): ScExpression = {
    var shift = 0
    val document = editor.getDocument
    val start = textRange.getStartOffset
    document.replaceString(start, textRange.getEndOffset, newString)
    val documentManager = PsiDocumentManager.getInstance(editor.getProject)
    documentManager.commitDocument(document)
    val leafIdentifier = file.findElementAt(start)
    if (leafIdentifier.getParent != null &&
            leafIdentifier.getParent.getParent.isInstanceOf[ScParenthesisedExpr]) {
      val textRange = leafIdentifier.getParent.getParent.getTextRange
      document.replaceString(textRange.getStartOffset, textRange.getEndOffset, newString)
      documentManager.commitDocument(document)
      shift = -2
    } else if (leafIdentifier.getParent != null && leafIdentifier.getParent.getParent.isInstanceOf[ScPostfixExpr] &&
            leafIdentifier.getParent.getParent.asInstanceOf[ScPostfixExpr].operation == leafIdentifier.getParent) {
      //This case for block argument expression
      val textRange = leafIdentifier.getParent.getTextRange
      document.replaceString(textRange.getStartOffset, textRange.getEndOffset, "(" + newString + ")")
      documentManager.commitDocument(document)
      shift = 2
    }
    val newStart = start + shift / 2
    val newEnd = newStart + newString.length
    val newExpr = PsiTreeUtil.findElementOfClassAtRange(file, newStart, newEnd, classOf[ScExpression])
    if (newExpr != null) newExpr else throw new IntroduceException
  }

  def replaceOccurences(occurences: Array[TextRange], newString: String, file: PsiFile, editor: Editor): Array[ScExpression] = {
    occurences.reverseMap(ScalaRefactoringUtil.replaceOccurence(_, newString, file, editor)).reverse
  }

  def statementsAndMembersInClass(aClass: ScTemplateDefinition): Seq[PsiElement] = {
    val body = aClass.extendsBlock.templateBody
    body.toSeq.flatMap(_.children).filter(child => child.isInstanceOf[ScBlockStatement] || child.isInstanceOf[ScMember])
  }

  @tailrec
  def findParentExpr(elem: PsiElement): ScExpression = {
    def checkEnd(prev: PsiElement, parExpr: ScExpression): Boolean = {
      val result: Boolean = prev match {
        case _: ScBlock => true
        case forSt: ScForStatement if forSt.body.getOrElse(null) == parExpr => false //in this case needBraces == true
        case forSt: ScForStatement => true
        case _ => false
      }
      result || needBraces(parExpr, prev)
    }
    val expr = PsiTreeUtil.getParentOfType(elem, classOf[ScExpression], false)
    val prev = previous(expr, elem.getContainingFile)
    prev match {
      case prevExpr: ScExpression if !checkEnd(prev, expr) => findParentExpr(prevExpr)
      case prevExpr: ScExpression if checkEnd(prev, expr) => expr
      case _ => expr
    }
  }

  def previous(expr: ScExpression, file: PsiFile): PsiElement = {
    if (expr == null) file
    else expr.getParent match {
      case args: ScArgumentExprList => args.getParent
      case other => other
    }
  }

  def needBraces(parExpr: PsiElement, prev: PsiElement): Boolean = {
    prev match {
      case _: ScBlock | _: ScTemplateBody | _: ScEarlyDefinitions | _: ScalaFile | _: ScCaseClause => false
      case _: ScFunction => true
      case memb: ScMember if memb.getParent.isInstanceOf[ScTemplateBody] => true
      case memb: ScMember if memb.getParent.isInstanceOf[ScEarlyDefinitions] => true
      case ifSt: ScIfStmt if Seq(ifSt.thenBranch, ifSt.elseBranch) contains Option(parExpr) => true
      case forSt: ScForStatement if forSt.body.getOrElse(null) == parExpr => true
      case forSt: ScForStatement => false
      case _: ScEnumerator | _: ScGenerator => false
      case guard: ScGuard if guard.getParent.isInstanceOf[ScEnumerators] => false
      case whSt: ScWhileStmt if whSt.body.getOrElse(null) == parExpr => true
      case doSt: ScDoStmt if doSt.getExprBody.getOrElse(null) == parExpr => true
      case finBl: ScFinallyBlock if finBl.expression.getOrElse(null) == parExpr => true
      case fE: ScFunctionExpr =>
        fE.getContext match {
          case be: ScBlock if be.lastExpr == Some(fE) => false
          case _ => true
        }
      case _ => false
    }
  }


  def checkForwardReferences(expr: ScExpression, position: PsiElement): Boolean = {
    var result = true
    val visitor = new ScalaRecursiveElementVisitor() {
      override def visitReferenceExpression(ref: ScReferenceExpression) {
        ref.getParent match {
          case ScInfixExpr(_, `ref`, _)  =>
          case ScPostfixExpr(_, `ref`) =>
          case ScPrefixExpr(`ref`, _) =>
          case _ =>
            val newRef = ScalaPsiElementFactory.createExpressionFromText(ref.getText, position)
                    .asInstanceOf[ScReferenceExpression]
            result &= ref.resolve() == newRef.resolve()
        }
        super.visitReferenceExpression(ref)
      }
    }
    expr.accept(visitor)
    result
  }

  def container(element: PsiElement, file: PsiFile, strict: Boolean): PsiElement = {
    if (element == null) file
    else ScalaPsiUtil.getParentOfType(element, strict, classOf[ScalaFile], classOf[ScBlock],
      classOf[ScTemplateBody], classOf[ScCaseClause], classOf[ScEarlyDefinitions])
  }

>>>>>>> 455f92a4
  private[refactoring] class IntroduceException extends Exception
}<|MERGE_RESOLUTION|>--- conflicted
+++ resolved
@@ -30,40 +30,23 @@
 import psi.api.statements.ScFunction
 import lang.resolve.ScalaResolveResult
 import psi.api.expr.xml.ScXmlExpr
-<<<<<<< HEAD
-import org.jetbrains.plugins.scala.lang.psi.{ScalaPsiUtil, ScImportsHolder, ScalaPsiElement}
-import org.jetbrains.plugins.scala.lang.psi.api.base.{ScReferenceElement, ScLiteral}
-=======
 import org.jetbrains.plugins.scala.lang.psi.{ScalaPsiUtil, ScalaPsiElement}
 import org.jetbrains.plugins.scala.lang.psi.api.base.ScLiteral
->>>>>>> 455f92a4
 import com.intellij.openapi.editor.{VisualPosition, Editor}
 import com.intellij.openapi.actionSystem.DataContext
 import org.jetbrains.plugins.scala.lang.psi.api.{ScalaRecursiveElementVisitor, ScalaFile}
 import org.jetbrains.plugins.scala.lang.psi.api.toplevel.ScEarlyDefinitions
 import org.jetbrains.plugins.scala.extensions._
-<<<<<<< HEAD
-import org.jetbrains.plugins.scala.lang.psi.api.toplevel.imports.ScImportExpr
-import org.jetbrains.plugins.scala.lang.psi.api.base.types.{ScTypeProjection, ScTypeElement, ScSimpleTypeElement}
-import org.jetbrains.plugins.scala.lang.psi.types.ScDesignatorType
-import scala.Some
-import org.jetbrains.plugins.scala.lang.psi.types.ScFunctionType
-import org.jetbrains.plugins.scala.lang.psi.api.toplevel.typedef.{ScClass, ScTypeDefinition}
-=======
 import org.jetbrains.plugins.scala.lang.psi.types.ScDesignatorType
 import org.jetbrains.plugins.scala.lang.psi.types.ScFunctionType
 import org.jetbrains.plugins.scala.lang.psi.api.toplevel.typedef.{ScMember, ScTemplateDefinition, ScClass, ScTypeDefinition}
->>>>>>> 455f92a4
 import com.intellij.openapi.application.ApplicationManager
 import com.intellij.refactoring.util.CommonRefactoringUtil
 import com.intellij.refactoring.HelpID
 import java.util
-<<<<<<< HEAD
-=======
 import scala.annotation.tailrec
 import org.jetbrains.plugins.scala.lang.psi.api.toplevel.templates.ScTemplateBody
 
->>>>>>> 455f92a4
 
 /**
  * User: Alexander Podkhalyuzin
@@ -114,14 +97,6 @@
 
   def addPossibleTypes(scType: ScType, expr: ScExpression): Array[ScType] = {
     val types = new ArrayBuffer[ScType]
-<<<<<<< HEAD
-    if (scType != null && scType != psi.types.Unit) types += scType
-    expr.getTypeWithoutImplicits(TypingContext.empty).foreach(types +=)
-    expr.getTypeIgnoreBaseType(TypingContext.empty).foreach(types +=)
-    if (scType == psi.types.Unit) types += scType
-    if (types.isEmpty) types += psi.types.Any
-    types.toArray
-=======
     if (scType != null) types += scType
     expr.getTypeWithoutImplicits(TypingContext.empty).foreach(types +=)
     expr.getTypeIgnoreBaseType(TypingContext.empty).foreach(types +=)
@@ -129,7 +104,6 @@
     val unit = psi.types.Unit
     val result = if (types.contains(unit)) (types.distinct - unit) :+ unit else types.distinct
     result.toArray
->>>>>>> 455f92a4
   }
 
   def getExpression(project: Project, editor: Editor, file: PsiFile, startOffset: Int, endOffset: Int): Option[(ScExpression, ScType)] = {
@@ -218,18 +192,12 @@
     !operationStatus.hasReadonlyFiles
   }
 
-<<<<<<< HEAD
-  def getOccurrences(element: PsiElement, enclosingContainer: PsiElement): Array[TextRange] = {
-    val occurrences: ArrayBuffer[TextRange] = new ArrayBuffer[TextRange]()
-    if (enclosingContainer == element) occurrences += enclosingContainer.asInstanceOf[ScExpression].getTextRange
-=======
   def getOccurrenceRanges(element: PsiElement, enclosingContainer: PsiElement): Array[TextRange] =
     getOccurrences(element, enclosingContainer).map(_.getTextRange)
 
   def getOccurrences(element: PsiElement, enclosingContainer: PsiElement): Array[ScExpression] = {
     val occurrences: ArrayBuffer[ScExpression] = new ArrayBuffer[ScExpression]()
     if (enclosingContainer == element) occurrences += enclosingContainer.asInstanceOf[ScExpression]
->>>>>>> 455f92a4
     else
       for (child <- enclosingContainer.getChildren) {
         if (PsiEquivalenceUtil.areElementsEquivalent(child, element, comparator, false)) {
@@ -499,14 +467,8 @@
     val lineNumber = Option(editor.getSelectionModel.getSelectionEndPosition.getLine)
             .getOrElse(editor.getCaretModel.getLogicalPosition.line)
     if (lineNumber >= editor.getDocument.getLineCount) return ""
-<<<<<<< HEAD
-    val caret = editor.getCaretModel.getVisualPosition
-    val lineStart = editor.visualToLogicalPosition(new VisualPosition(caret.line, 0))
-    val nextLineStart = editor.visualToLogicalPosition(new VisualPosition(caret.line + 1, 0))
-=======
     val lineStart = editor.visualToLogicalPosition(new VisualPosition(lineNumber, 0))
     val nextLineStart = editor.visualToLogicalPosition(new VisualPosition(lineNumber + 1, 0))
->>>>>>> 455f92a4
     val start = editor.logicalPositionToOffset(lineStart)
     val end = editor.logicalPositionToOffset(nextLineStart)
     editor.getDocument.getText.substring(start, end)
@@ -546,15 +508,9 @@
         chooseExpression(expressions(0))
         return
       } else {
-<<<<<<< HEAD
-        ScalaRefactoringUtil.showChooser(editor, expressions, elem =>
-          chooseExpression(elem.asInstanceOf[ScExpression]), ScalaBundle.message("choose.expression.for", refactoringName), (expr: ScExpression) => {
-          ScalaRefactoringUtil.getShortText(expr)
-=======
         showChooser(editor, expressions, elem =>
           chooseExpression(elem.asInstanceOf[ScExpression]), ScalaBundle.message("choose.expression.for", refactoringName), (expr: ScExpression) => {
           getShortText(expr)
->>>>>>> 455f92a4
         })
         return
       }
@@ -562,11 +518,6 @@
     invokesNext()
   }
 
-<<<<<<< HEAD
-
-
-=======
->>>>>>> 455f92a4
   def fileEncloser(startOffset: Int, file: PsiFile): PsiElement = {
     if (file.asInstanceOf[ScalaFile].isScriptFile()) file
     else {
@@ -585,104 +536,6 @@
     }
   }
 
-<<<<<<< HEAD
-  def enclosingContainer(file: PsiFile, textRanges: TextRange*): PsiElement = {
-    Option(commonParent(file, textRanges: _*)).flatMap(_.firstChild).flatMap(_.scopes.toStream.headOption).orNull
-  }
-
-  def availableImportAliases(position: PsiElement): Set[(ScReferenceElement, String)] = {
-
-    def getSelectors(holder: ScImportsHolder): Set[(ScReferenceElement, String)] = {
-      val result = collection.mutable.Set[(ScReferenceElement, String)]()
-      if (holder != null) {
-        val importExprs: Seq[ScImportExpr] = holder.getImportStatements.flatMap(_.importExprs)
-        importExprs.flatMap(_.selectors).foreach(s => result += ((s.reference, s.importedName)))
-        importExprs.filter(_.selectors.isEmpty).flatMap(_.reference).foreach(ref => result += ((ref, ref.refName)))
-        result.toSet
-      }
-      else Set.empty
-    }
-
-    if (position != null && position.getLanguage.getID != "Scala")
-      throw new IllegalArgumentException("Only for scala")
-
-    var parent = position.getParent
-    val aliases = collection.mutable.Set[(ScReferenceElement, String)]()
-    while (parent != null) {
-      parent match {
-        case holder: ScImportsHolder => aliases ++= getSelectors(holder)
-        case _ =>
-      }
-      parent = if (parent.isInstanceOf[PsiFile]) null else parent.getParent
-    }
-    aliases.filter(_._1.getTextRange.getEndOffset < position.getTextOffset).toSet
-  }
-
-  def typeNameWithImportAliases(scType: ScType, position: PsiElement): String = {
-
-    def referencesToReplace(psiElement: PsiElement, aliases: Set[(ScReferenceElement, String)]): Map[ScSimpleTypeElement, (ScReferenceElement, String)] = {
-      val result = collection.mutable.Map[ScSimpleTypeElement, (ScReferenceElement, String)]()
-      val visitor = new ScalaRecursiveElementVisitor() {
-        //Override also visitReferenceExpression! and visitTypeProjection!
-        override def visitReference(ref: ScReferenceElement) {
-          for {
-            alias <- aliases
-            if ref.resolve() == alias._1.resolve() || (ref.resolve() == null && ref.refName == alias._1.refName)
-            simpleTypeElem = ScalaPsiUtil.getParentOfType(ref, classOf[ScSimpleTypeElement]).asInstanceOf[ScSimpleTypeElement]
-            if simpleTypeElem != null
-          } {
-            result += (simpleTypeElem -> (ref, alias._2))
-          }
-          super.visitReference(ref)
-        }
-        override def visitReferenceExpression(ref: ScReferenceExpression) {
-          visitReference(ref)
-          super.visitReferenceExpression(ref)
-        }
-        override def visitTypeProjection(proj: ScTypeProjection) {
-          visitReference(proj)
-          super.visitTypeProjection(proj)
-        }
-      }
-      psiElement.accept(visitor)
-      result.filterKeys(ref => ScalaPsiUtil.getParentOfType(ref, classOf[ScSimpleTypeElement]) != null).toMap
-    }
-
-    def replaceRefsWithAliases(psiElement: PsiElement, aliases: Map[ScSimpleTypeElement, (ScReferenceElement, String)]) {
-      val visitor = new ScalaRecursiveElementVisitor() {
-        override def visitSimpleTypeElement(simple: ScSimpleTypeElement) {
-          //replace by import aliases
-          if (aliases.isDefinedAt(simple)) {
-            val (ref, name) = aliases(simple)
-            val newRef = ScalaPsiElementFactory.createReferenceFromText(name, position.getManager)
-            ref.getParent.getNode.replaceChild(ref.getNode, newRef.getNode)
-          } else {
-            //replace canonical texts by presentable text
-            for (oldRef <- simple.reference; if oldRef.resolve != null) {
-              val typeName = simple.calcType.presentableText
-              val newRef = ScalaPsiElementFactory.createReferenceFromText(typeName, position.getManager)
-              oldRef.getParent.getNode.replaceChild(oldRef.getNode, newRef.getNode)
-            }
-          }
-          super.visitSimpleTypeElement(simple)
-        }
-      }
-      psiElement.accept(visitor)
-
-    }
-
-    if (scType == null) ""
-    else {
-      val canonicalTypeElem: ScTypeElement =
-        ScalaPsiElementFactory.createTypeElementFromText(scType.canonicalText, position.getManager)
-      val aliases = availableImportAliases(position)
-      val refsWithAliases = referencesToReplace(canonicalTypeElem, aliases)
-      val maxRefsWithAliases = refsWithAliases.filterKeys(ref =>
-        refsWithAliases.keys.forall(!_.isAncestorOf(ref)))
-      replaceRefsWithAliases(canonicalTypeElem, maxRefsWithAliases)
-      canonicalTypeElem.getText
-    }
-=======
   def isInplaceAvailable(editor: Editor): Boolean =
     editor.getSettings.isVariableInplaceRenameEnabled && !ApplicationManager.getApplication.isUnitTestMode
 
@@ -690,7 +543,6 @@
     Option(commonParent(file, textRanges: _*))
             .map(elem => elem.firstChild.getOrElse(elem)) //to make enclosing container non-strict
             .flatMap(_.scopes.toStream.headOption).orNull
->>>>>>> 455f92a4
   }
 
   def commonParent(file: PsiFile, textRanges: TextRange*): PsiElement = {
@@ -739,15 +591,12 @@
     if (guard != null && guard.getParent.isInstanceOf[ScCaseClause])
       errorMessage = ScalaBundle.message("refactoring.is.not.supported.in.guard")
 
-<<<<<<< HEAD
-=======
     expr match {
       case block: ScBlock if !block.hasRBrace && block.statements.size != 1 =>
         errorMessage = ScalaBundle.message("cannot.refactor.not.expression")
       case _ =>
     }
 
->>>>>>> 455f92a4
     if (errorMessage == null) errorMessage = expr.getParent match {
       case inf: ScInfixExpr if inf.operation == expr => ScalaBundle.message("cannot.refactor.not.expression")
       case post: ScPostfixExpr if post.operation == expr => ScalaBundle.message("cannot.refactor.not.expression")
@@ -766,8 +615,6 @@
     errorMessage == null
   }
 
-<<<<<<< HEAD
-=======
 
   def replaceOccurence(textRange: TextRange, newString: String, file: PsiFile, editor: Editor): ScExpression = {
     var shift = 0
@@ -884,6 +731,5 @@
       classOf[ScTemplateBody], classOf[ScCaseClause], classOf[ScEarlyDefinitions])
   }
 
->>>>>>> 455f92a4
   private[refactoring] class IntroduceException extends Exception
 }