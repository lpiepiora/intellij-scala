package org.jetbrains.plugins.scala
package lang
package refactoring
package namesSuggester

import com.intellij.codeInsight.lookup.LookupElement
import com.intellij.psi.codeStyle.SuggestedNameInfo
import com.intellij.psi.{PsiNamedElement, PsiElement}

import com.intellij.refactoring.rename.NameSuggestionProvider
import psi.api.expr.ScExpression
import org.jetbrains.plugins.scala.lang.psi.api.toplevel.{ScNamedElement, ScTypedDefinition}
import psi.types.result.TypingContext
import java.lang.String
import java.util
import org.jetbrains.plugins.scala.lang.psi.api.toplevel.typedef.ScTemplateDefinition

/**
 * User: Alexander Podkhalyuzin
 * Date: 23.11.2008
 */

class ScalaNameSuggestionProvider extends NameSuggestionProvider {
  def completeName(element: PsiElement, nameSuggestionContext: PsiElement, prefix: String): util.Collection[LookupElement] = null

  def getSuggestedNames(element: PsiElement, nameSuggestionContext: PsiElement, result: util.Set[String]): SuggestedNameInfo = {
    result.clear()
<<<<<<< HEAD
    val array = element match {
      case clazz: ScTemplateDefinition => Array[String](clazz.name)
      case typed: ScTypedDefinition => NameSuggester.suggestNamesByType(typed.getType(TypingContext.empty).getOrAny)
      case expr: ScExpression => NameSuggester.suggestNames(expr)
      case named: ScNamedElement => Array[String](named.name)
      case named: PsiNamedElement => Array[String](named.getName)
      case _ => Array[String]()
    }
    for (name <- array) result.add(name)
    new SuggestedNameInfo(array) {}
=======
    val names = element match {
      case clazz: ScTemplateDefinition => Seq[String](clazz.name)
      case typed: ScTypedDefinition => typed.name +: NameSuggester.suggestNamesByType(typed.getType(TypingContext.empty).getOrAny).toSeq
      case expr: ScExpression => NameSuggester.suggestNames(expr).toSeq
      case named: ScNamedElement => Seq[String](named.name)
      case named: PsiNamedElement => Seq[String](named.getName)
      case _ => Seq[String]()
    }
    names.distinct.foreach(result.add)
    new SuggestedNameInfo(names.toArray) {}
>>>>>>> b6519973
  }
}<|MERGE_RESOLUTION|>--- conflicted
+++ resolved
@@ -25,18 +25,6 @@
 
   def getSuggestedNames(element: PsiElement, nameSuggestionContext: PsiElement, result: util.Set[String]): SuggestedNameInfo = {
     result.clear()
-<<<<<<< HEAD
-    val array = element match {
-      case clazz: ScTemplateDefinition => Array[String](clazz.name)
-      case typed: ScTypedDefinition => NameSuggester.suggestNamesByType(typed.getType(TypingContext.empty).getOrAny)
-      case expr: ScExpression => NameSuggester.suggestNames(expr)
-      case named: ScNamedElement => Array[String](named.name)
-      case named: PsiNamedElement => Array[String](named.getName)
-      case _ => Array[String]()
-    }
-    for (name <- array) result.add(name)
-    new SuggestedNameInfo(array) {}
-=======
     val names = element match {
       case clazz: ScTemplateDefinition => Seq[String](clazz.name)
       case typed: ScTypedDefinition => typed.name +: NameSuggester.suggestNamesByType(typed.getType(TypingContext.empty).getOrAny).toSeq
@@ -47,6 +35,5 @@
     }
     names.distinct.foreach(result.add)
     new SuggestedNameInfo(names.toArray) {}
->>>>>>> b6519973
   }
 }