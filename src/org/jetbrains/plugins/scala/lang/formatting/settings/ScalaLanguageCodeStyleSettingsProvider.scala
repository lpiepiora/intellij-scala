package org.jetbrains.plugins.scala.lang.formatting.settings

import com.intellij.application.options.SmartIndentOptionsEditor
import com.intellij.lang.Language
import com.intellij.openapi.application.ApplicationBundle
import com.intellij.psi.codeStyle.LanguageCodeStyleSettingsProvider.SettingsType
import com.intellij.psi.codeStyle.{CodeStyleSettingsCustomizable, CommonCodeStyleSettings, DisplayPriority, LanguageCodeStyleSettingsProvider}
import org.jetbrains.plugins.scala.ScalaFileType

import scala.collection.mutable.ArrayBuffer

/**
 * @author Alexander Podkhalyuzin
 */

class ScalaLanguageCodeStyleSettingsProvider extends LanguageCodeStyleSettingsProvider {
  def getCodeSample(settingsType: SettingsType): String = {
    settingsType match {
      case SettingsType.BLANK_LINES_SETTINGS => BLANK_LINES_CODE_SAMPLE
      case SettingsType.LANGUAGE_SPECIFIC => GENERAL_CODE_SAMPLE //todo:
      case SettingsType.SPACING_SETTINGS => GENERAL_CODE_SAMPLE //todo:
      case SettingsType.WRAPPING_AND_BRACES_SETTINGS => WRAPPING_AND_BRACES_SAMPLE
      case _ => GENERAL_CODE_SAMPLE //todo:
    }
  }

  def getLanguage: Language = ScalaFileType.SCALA_LANGUAGE

  override def customizeSettings(consumer: CodeStyleSettingsCustomizable, settingsType: SettingsType) {
    def showCustomOption(fieldName: String, title: String, groupName: String, options: AnyRef*) {
      consumer.showCustomOption(classOf[ScalaCodeStyleSettings], fieldName, title, groupName, options: _*)
    }

    val buffer: ArrayBuffer[String] = new ArrayBuffer
    //spacing
    if (settingsType == SettingsType.SPACING_SETTINGS) {
      buffer ++= Seq("SPACE_AFTER_COMMA", "SPACE_BEFORE_IF_PARENTHESES", "SPACE_BEFORE_FOR_PARENTHESES",
        "SPACE_BEFORE_METHOD_PARENTHESES", "SPACE_BEFORE_METHOD_CALL_PARENTHESES", "SPACE_WITHIN_FOR_PARENTHESES",
        "SPACE_WITHIN_IF_PARENTHESES", "SPACE_WITHIN_WHILE_PARENTHESES", "SPACE_WITHIN_PARENTHESES",
        "SPACE_WITHIN_METHOD_PARENTHESES", "SPACE_WITHIN_METHOD_CALL_PARENTHESES", "SPACE_WITHIN_BRACKETS",
        "SPACE_BEFORE_CLASS_LBRACE", "SPACE_BEFORE_METHOD_LBRACE", "SPACE_BEFORE_IF_LBRACE",
        "SPACE_BEFORE_WHILE_LBRACE", "SPACE_BEFORE_DO_LBRACE", "SPACE_BEFORE_FOR_LBRACE", "SPACE_BEFORE_TRY_LBRACE",
        "SPACE_BEFORE_CATCH_LBRACE", "SPACE_BEFORE_FINALLY_LBRACE", "SPACE_BEFORE_WHILE_PARENTHESES",
        "SPACE_AFTER_SEMICOLON", "SPACE_BEFORE_ELSE_LBRACE")
    }

    //blank lines
    if (settingsType == SettingsType.BLANK_LINES_SETTINGS) {
      buffer ++= Seq("KEEP_BLANK_LINES_IN_CODE", "BLANK_LINES_AFTER_CLASS_HEADER",
        "KEEP_BLANK_LINES_BEFORE_RBRACE", "KEEP_BLANK_LINES_IN_DECLARATIONS", "BLANK_LINES_BEFORE_PACKAGE",
        "BLANK_LINES_AFTER_PACKAGE", "BLANK_LINES_BEFORE_IMPORTS", "BLANK_LINES_AFTER_IMPORTS",
        "BLANK_LINES_AROUND_CLASS", "BLANK_LINES_AFTER_ANONYMOUS_CLASS_HEADER", "BLANK_LINES_AROUND_FIELD_IN_INTERFACE",
        "BLANK_LINES_AROUND_FIELD", "BLANK_LINES_AROUND_METHOD_IN_INTERFACE", "BLANK_LINES_AROUND_METHOD",
        "BLANK_LINES_BEFORE_METHOD_BODY")
    }

    if (settingsType == SettingsType.WRAPPING_AND_BRACES_SETTINGS) {
      consumer.renameStandardOption("BINARY_OPERATION_WRAP", "Wrap infix expressions, patterns and types ")
      consumer.renameStandardOption(CodeStyleSettingsCustomizable.WRAPPING_SWITCH_STATEMENT,
        "'match' or 'switch' statements")

      //Binary expression section
      buffer ++= Seq("BINARY_OPERATION_WRAP", "ALIGN_MULTILINE_BINARY_OPERATION",
        "ALIGN_MULTILINE_PARENTHESIZED_EXPRESSION", "PARENTHESES_EXPRESSION_LPAREN_WRAP",
        "PARENTHESES_EXPRESSION_RPAREN_WRAP")

      //Method calls section
      buffer ++= Seq("CALL_PARAMETERS_WRAP", "ALIGN_MULTILINE_PARAMETERS_IN_CALLS",
        "PREFER_PARAMETERS_WRAP", "CALL_PARAMETERS_LPAREN_ON_NEXT_LINE", "CALL_PARAMETERS_RPAREN_ON_NEXT_LINE")

      //align call parameters
      buffer ++= Seq("ALIGN_MULTILINE_METHOD_BRACKETS")

      //method call chain
      buffer ++= Seq("METHOD_CALL_CHAIN_WRAP", "ALIGN_MULTILINE_CHAINED_METHODS", "KEEP_LINE_BREAKS")

      //brace placement
      buffer ++= Seq("CLASS_BRACE_STYLE", "METHOD_BRACE_STYLE", "BRACE_STYLE")

      //extends list wrap
      buffer ++= Seq("EXTENDS_LIST_WRAP", "ALIGN_MULTILINE_EXTENDS_LIST", "EXTENDS_KEYWORD_WRAP")

      //method parameters
      buffer ++= Seq("METHOD_PARAMETERS_WRAP", "ALIGN_MULTILINE_PARAMETERS", "METHOD_PARAMETERS_LPAREN_ON_NEXT_LINE",
        "METHOD_PARAMETERS_RPAREN_ON_NEXT_LINE")

      //if statement
      buffer ++= Seq("IF_BRACE_FORCE", "ELSE_ON_NEW_LINE", "SPECIAL_ELSE_IF_TREATMENT")

      //brace forces
      buffer ++= Seq("FOR_BRACE_FORCE", "WHILE_BRACE_FORCE", "DOWHILE_BRACE_FORCE", "WHILE_ON_NEW_LINE",
        "INDENT_CASE_FROM_SWITCH", "CATCH_ON_NEW_LINE", "FINALLY_ON_NEW_LINE", "FOR_STATEMENT_WRAP",
        "ALIGN_MULTILINE_FOR", "FOR_STATEMENT_LPAREN_ON_NEXT_LINE", "FOR_STATEMENT_RPAREN_ON_NEXT_LINE")

      //modifier list wrap
      buffer ++= Seq("MODIFIER_LIST_WRAP")

      //align in colums
      buffer ++= Seq("ALIGN_GROUP_FIELD_DECLARATIONS")

      buffer ++= Seq("WRAP_LONG_LINES")

      //annotations wrap
      buffer ++= Seq("CLASS_ANNOTATION_WRAP", "METHOD_ANNOTATION_WRAP", "FIELD_ANNOTATION_WRAP",
        "PARAMETER_ANNOTATION_WRAP", "VARIABLE_ANNOTATION_WRAP")

      buffer ++= Seq("KEEP_SIMPLE_BLOCKS_IN_ONE_LINE", "KEEP_SIMPLE_METHODS_IN_ONE_LINE", "KEEP_FIRST_COLUMN_COMMENT")
    }

    consumer.showStandardOptions(buffer.toArray:_*)

    //Custom options
    if (settingsType == SettingsType.WRAPPING_AND_BRACES_SETTINGS) {
      showCustomOption("WRAP_BEFORE_WITH_KEYWORD", "Wrap before 'with' keyword",
        ApplicationBundle.message("wrapping.extends.implements.list"))
      showCustomOption("ALIGN_IF_ELSE", "Align if-else statements", ApplicationBundle.message("wrapping.if.statement"))
      showCustomOption("METHOD_BRACE_FORCE", "Force braces", METHOD_DEFINITION,
        CodeStyleSettingsCustomizable.BRACE_OPTIONS, CodeStyleSettingsCustomizable.BRACE_VALUES)
      showCustomOption("TRY_BRACE_FORCE", "Force 'try' braces",
        CodeStyleSettingsCustomizable.WRAPPING_TRY_STATEMENT, CodeStyleSettingsCustomizable.BRACE_OPTIONS,
        CodeStyleSettingsCustomizable.BRACE_VALUES)
      showCustomOption("FINALLY_BRACE_FORCE", "Force 'finally' braces",
        CodeStyleSettingsCustomizable.WRAPPING_TRY_STATEMENT, CodeStyleSettingsCustomizable.BRACE_OPTIONS,
        CodeStyleSettingsCustomizable.BRACE_VALUES)
      showCustomOption("CLOSURE_BRACE_FORCE", "Force braces", ANONYMOUS_METHOD,
        CodeStyleSettingsCustomizable.BRACE_OPTIONS, CodeStyleSettingsCustomizable.BRACE_VALUES)
      showCustomOption("CASE_CLAUSE_BRACE_FORCE", "Force 'case' branch braces",
        CodeStyleSettingsCustomizable.WRAPPING_SWITCH_STATEMENT, CodeStyleSettingsCustomizable.BRACE_OPTIONS,
        CodeStyleSettingsCustomizable.BRACE_VALUES)
      showCustomOption("PLACE_CLOSURE_PARAMETERS_ON_NEW_LINE", "Parameters on new line", ANONYMOUS_METHOD)
      showCustomOption("NOT_CONTINUATION_INDENT_FOR_PARAMS", "Use normal indent for parameters",
        CodeStyleSettingsCustomizable.WRAPPING_METHOD_PARAMETERS)
<<<<<<< HEAD
=======
      showCustomOption("DO_NOT_INDENT_CASE_CLAUSE_BODY", "Do not indent case clause body", CodeStyleSettingsCustomizable.WRAPPING_SWITCH_STATEMENT)
>>>>>>> 0c6ac0ae
      showCustomOption("INDENT_BRACED_FUNCTION_ARGS", "Indent braced arguments", CodeStyleSettingsCustomizable.WRAPPING_METHOD_ARGUMENTS_WRAPPING)
      showCustomOption("ALIGN_IN_COLUMNS_CASE_BRANCH", "Align in columns 'case' branches",
        CodeStyleSettingsCustomizable.WRAPPING_SWITCH_STATEMENT)
      showCustomOption("ALIGN_COMPOSITE_PATTERN", "Align multiline pattern alternatives",
        CodeStyleSettingsCustomizable.WRAPPING_BINARY_OPERATION)
      showCustomOption("PLACE_SELF_TYPE_ON_NEW_LINE", "Place self type on new line", CLASS_DEFINITION)
      showCustomOption("KEEP_XML_FORMATTING", "Keep xml formatting", XML_FORMATTING)
      showCustomOption("KEEP_ONE_LINE_LAMBDAS_IN_ARG_LIST", "Do not format one-line lambdas in arg list",
        CodeStyleSettingsCustomizable.WRAPPING_KEEP)
      showCustomOption("DO_NOT_ALIGN_BLOCK_EXPR_PARAMS", "Do not align block expression parameters", CodeStyleSettingsCustomizable.WRAPPING_METHOD_ARGUMENTS_WRAPPING)
    }

    if (settingsType == SettingsType.SPACING_SETTINGS) {
      showCustomOption("SPACE_AFTER_MODIFIERS_CONSTRUCTOR", "Constructor parameters with modifiers",
        CodeStyleSettingsCustomizable.SPACES_BEFORE_PARENTHESES)
      showCustomOption("SPACE_AFTER_TYPE_COLON", "Space after colon, before declarations' type",
        CodeStyleSettingsCustomizable.SPACES_OTHER)
      showCustomOption("SPACE_BEFORE_TYPE_COLON", "Space before colon, after declarations' name",
        CodeStyleSettingsCustomizable.SPACES_OTHER)
      showCustomOption("USE_SCALADOC2_FORMATTING", "Use formatting for ScalaDoc2 options",
        CodeStyleSettingsCustomizable.SPACES_OTHER)
      showCustomOption("SPACE_INSIDE_CLOSURE_BRACES", "Space inside closure braces",
        CodeStyleSettingsCustomizable.SPACES_OTHER)
      showCustomOption("SPACE_BEFORE_INFIX_METHOD_CALL_PARENTHESES", "Space before infix method call parentheses",
        CodeStyleSettingsCustomizable.SPACES_BEFORE_PARENTHESES)
      showCustomOption("SPACES_IN_ONE_LINE_BLOCKS", "Insert whitespaces in simple one line blocks", CodeStyleSettingsCustomizable.SPACES_OTHER)
      showCustomOption("SPACE_BEFORE_INFIX_LIKE_METHOD_PARENTHESES", "Space before infix method parentheses",
        CodeStyleSettingsCustomizable.SPACES_BEFORE_PARENTHESES)
      showCustomOption("PRESERVE_SPACE_AFTER_METHOD_DECLARATION_NAME", "Preserve space before method parentheses",
        CodeStyleSettingsCustomizable.SPACES_BEFORE_PARENTHESES)
      showCustomOption("SPACE_BEFORE_BRACE_METHOD_CALL", "Space before method call brace",
        CodeStyleSettingsCustomizable.SPACES_BEFORE_PARENTHESES)
      showCustomOption("SPACES_IN_IMPORTS", "Spaces after open and before close braces in imports",
        CodeStyleSettingsCustomizable.SPACES_OTHER)
      showCustomOption("SPACES_AROUND_AT_IN_PATTERNS", "Spaces around '@' in pattern bindings",
        CodeStyleSettingsCustomizable.SPACES_OTHER)
      showCustomOption("NEWLINE_AFTER_ANNOTATIONS", "Newline after annotations", CodeStyleSettingsCustomizable.SPACES_OTHER)
    }

  }

  //custom groups
  private val METHOD_DEFINITION = "Method definition"
  private val ANONYMOUS_METHOD = "Anonymous method definition"
  private val CLASS_DEFINITION = "Class definition"
  private val XML_FORMATTING = "Xml formatting"

  override def getDefaultCommonSettings: CommonCodeStyleSettings = {
    val commonCodeStyleSettings: CommonCodeStyleSettings = new CommonCodeStyleSettings(getLanguage)
    val indentOptions: CommonCodeStyleSettings.IndentOptions = commonCodeStyleSettings.initIndentOptions
    indentOptions.INDENT_SIZE = 2
    indentOptions.TAB_SIZE = 2
    indentOptions.CONTINUATION_INDENT_SIZE = 2
    commonCodeStyleSettings.KEEP_FIRST_COLUMN_COMMENT = false //added here to comply with prior default behavior
    commonCodeStyleSettings
  }

  override def getDisplayPriority = DisplayPriority.COMMON_SETTINGS

  override def getIndentOptionsEditor = new SmartIndentOptionsEditor

  private val GENERAL_CODE_SAMPLE =
    "class A {\n" +
            "  def foo(): Int = 1\n" +
            "}"

  private val WRAPPING_AND_BRACES_SAMPLE =
    "class A {\n" +
            "  def foo {\n" +
            "    val infixExpr = 1 + 2 + (3 + 4) + 5 + 6 +\n" +
            "      7 + 8 + 9 + 10 + 11 + 12 + 13 + (14 +\n" +
            "      15) + 16 + 17 * 18 + 19 + 20\n" +
            "  }\n" +
            "\n" +
            "  class Foo {\n" +
            "    def foo(x: Int = 0, y: Int = 1, z: Int = 2) = new Foo\n" +
            "  }\n" +
            "  \n" +
            "  val goo = new Foo\n" +
            "\n" +
            "  goo.foo().foo(1, 2).foo(z = 1, y = 2).foo().foo(1, 2, 3).foo()\n" +
            "  \n" +
            "  def m(x: Int, y: Int, z: Int)(u: Int, f: Int, l: Int) {\n" +
            "    val zz = if (true) 1 else 3\n" +
            "    val uz = if (true)\n" +
            "               1\n" +
            "              else {\n" +
            "              }\n" +
            "    if (true) {\n" +
            "      false\n" +
            "    } else if (false) {\n" +
            "    } else true\n" +
            "    for (i <- 1 to 5) yield i + 1\n" +
            "    Some(3) match {\n" +
            "      case Some(a) if a != 2 => a\n" +
            "      case Some(1) |\n" +
            "         Some(2) => \n" +
            "        \n" +
            "      case _ =>\n" +
            "    }\n" +
            "    try a + 2\n" +
            "    catch {\n" +
            "      case e => (i: Int) => i + 1\n" +
            "    } finally \n" +
            "      doNothing\n" +
            "    while (true) \n" +
            "      true = false\n" +
            "  }\n" +
            "}"

  private val BLANK_LINES_CODE_SAMPLE =
    "//code\npackage A\n" +
            "\n" +
            "\n" +
            "import a.b\n" +
            "\n" +
            "import b.c\n" +
            "import c.d\n" +
            "\n" +
            "\n" +
            "class A {\n" +
            "  def foo = 1\n" +
            "  def goo = 2\n" +
            "  type S = String\n" +
            "  val a = 1\n" +
            "  \n" +
            "  val b = 2\n" +
            "  val c = 2\n" +
            "}\n" +
            "\n" +
            "trait B {\n" +
            "  \n" +
            "  def foo\n" +
            "  def goo\n" +
            "  def too = {\n" +
            "    \n" +
            "    \n" +
            "    val x = 2\n" +
            "    new J {\n" +
            "      def goo = 1\n" +
            "    }\n" +
            "  }\n" +
            "}"
}<|MERGE_RESOLUTION|>--- conflicted
+++ resolved
@@ -130,10 +130,7 @@
       showCustomOption("PLACE_CLOSURE_PARAMETERS_ON_NEW_LINE", "Parameters on new line", ANONYMOUS_METHOD)
       showCustomOption("NOT_CONTINUATION_INDENT_FOR_PARAMS", "Use normal indent for parameters",
         CodeStyleSettingsCustomizable.WRAPPING_METHOD_PARAMETERS)
-<<<<<<< HEAD
-=======
       showCustomOption("DO_NOT_INDENT_CASE_CLAUSE_BODY", "Do not indent case clause body", CodeStyleSettingsCustomizable.WRAPPING_SWITCH_STATEMENT)
->>>>>>> 0c6ac0ae
       showCustomOption("INDENT_BRACED_FUNCTION_ARGS", "Indent braced arguments", CodeStyleSettingsCustomizable.WRAPPING_METHOD_ARGUMENTS_WRAPPING)
       showCustomOption("ALIGN_IN_COLUMNS_CASE_BRANCH", "Align in columns 'case' branches",
         CodeStyleSettingsCustomizable.WRAPPING_SWITCH_STATEMENT)
